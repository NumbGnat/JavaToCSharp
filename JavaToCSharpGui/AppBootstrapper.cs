--- conflicted
+++ resolved
@@ -19,8 +19,7 @@
     {
         var baseLocate = ViewLocator.LocateTypeForModelType;
 
-        ViewLocator.LocateTypeForModelType = (modelType, displayLocation, context) =>
-        {
+        ViewLocator.LocateTypeForModelType = (modelType, displayLocation, context) => {
             var attribute = modelType.GetCustomAttributes(typeof(ViewAttribute), false).OfType<ViewAttribute>().FirstOrDefault(x => x.Context == context);
             return attribute != null ? attribute.ViewType : baseLocate(modelType, displayLocation, context);
         };
@@ -56,15 +55,10 @@
         _container.BuildUp(instance);
     }
 
-<<<<<<< HEAD
-    protected override void OnStartup(object sender, System.Windows.StartupEventArgs e)
+    protected override async void OnStartup(object sender, System.Windows.StartupEventArgs e)
     {
-        DisplayRootViewFor<IShell>();
-=======
-        protected override async void OnStartup(object sender, System.Windows.StartupEventArgs e)
         {
             await DisplayRootViewForAsync<IShell>();
         }
->>>>>>> 36541dca
     }
 }