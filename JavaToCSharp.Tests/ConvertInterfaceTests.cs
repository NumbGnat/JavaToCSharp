--- conflicted
+++ resolved
@@ -17,33 +17,10 @@
                 }
             }
 
-<<<<<<< HEAD
             public class InferenceVariableType implements ResolvedType {
                 public void registerEquivalentType(ResolvedType type) {
                 }
             }
-=======
-public class InferenceVariableType implements ResolvedType {
-    public void registerEquivalentType(ResolvedType type) {
-    }
-}
-
-public interface ResolvedValueDeclaration extends ResolvedDeclaration {
-    ResolvedType getType();
-}
-";
-            var options = new JavaConversionOptions { StartInterfaceNamesWithI = true };
-            options.WarningEncountered += (_, eventArgs)
-                                              => Console.WriteLine("Line {0}: {1}", eventArgs.JavaLineNumber, eventArgs.Message);
-            var parsed = JavaToCSharpConverter.ConvertText(javaCode, options);
-
-            var expectedCSharpCode = @"using Com.Github.Javaparser.Resolution;
-using System;
-using System.Collections.Generic;
-using System.Collections.ObjectModel;
-using System.Linq;
-using System.Text;
->>>>>>> 8d5d88d0
 
             public interface ResolvedValueDeclaration extends ResolvedDeclaration {
                 ResolvedType getType();
@@ -55,7 +32,6 @@
                                           => Console.WriteLine("Line {0}: {1}", eventArgs.JavaLineNumber, eventArgs.Message);
         var parsed = JavaToCSharpConverter.ConvertText(javaCode, options);
 
-<<<<<<< HEAD
         var expectedCSharpCode = """
             using Com.Github.Javaparser.Resolution;
             using System;
@@ -78,7 +54,7 @@
                     }
                 }
 
-                public interface IResolvedValueDeclaration
+                public interface IResolvedValueDeclaration : ResolvedDeclaration
                 {
                     IResolvedType GetType();
                 }
@@ -86,42 +62,35 @@
             """;
 
         Assert.Equal(expectedCSharpCode, parsed);
-=======
-    public interface IResolvedValueDeclaration : ResolvedDeclaration
+    }
+
+    [Fact]
+    public void Verify_Interface_Extends_Are_Converted()
     {
-        IResolvedType GetType();
-    }
-}"; 
-            
-            Assert.Equal(expectedCSharpCode, parsed);
-        }
+        var javaCode = """
+                       public interface CharTermAttribute extends Attribute, CharSequence, Appendable {
+                       }
+                       """;
+        var options = new JavaConversionOptions { StartInterfaceNamesWithI = true };
+        options.WarningEncountered += (_, eventArgs)
+                                          => Console.WriteLine("Line {0}: {1}", eventArgs.JavaLineNumber, eventArgs.Message);
+        var parsed = JavaToCSharpConverter.ConvertText(javaCode, options);
 
-        [Fact]
-        public void Verify_Interface_Extends_Are_Converted()
-        {
-            var javaCode = @"public interface CharTermAttribute extends Attribute, CharSequence, Appendable {
-}";
-            var options = new JavaConversionOptions { StartInterfaceNamesWithI = true };
-            options.WarningEncountered += (_, eventArgs)
-                                              => Console.WriteLine("Line {0}: {1}", eventArgs.JavaLineNumber, eventArgs.Message);
-            var parsed = JavaToCSharpConverter.ConvertText(javaCode, options);
+        var expectedCSharpCode = """
+                                 using System;
+                                 using System.Collections.Generic;
+                                 using System.Collections.ObjectModel;
+                                 using System.Linq;
+                                 using System.Text;
 
-            var expectedCSharpCode = @"using System;
-using System.Collections.Generic;
-using System.Collections.ObjectModel;
-using System.Linq;
-using System.Text;
-
-namespace MyApp
-{
-    public interface ICharTermAttribute : Attribute, CharSequence, Appendable
-    {
-    }
-}"; 
-            
-            Assert.Equal(expectedCSharpCode, parsed);
-        }
-
->>>>>>> 8d5d88d0
+                                 namespace MyApp
+                                 {
+                                     public interface ICharTermAttribute : Attribute, CharSequence, Appendable
+                                     {
+                                     }
+                                 }
+                                 """; 
+        
+        Assert.Equal(expectedCSharpCode, parsed);
     }
 }