--- conflicted
+++ resolved
@@ -6,29 +6,15 @@
 public class IntegrationTests
 {
     [Theory]
+    [InlineData("Resources/ArrayField.java")]
     [InlineData("Resources/SimilarityBase.java")]
     [InlineData("Resources/TestNumericDocValuesUpdates.java")]
-    public void TestCommentsCanBeConverted(string filePath)
+    public void GeneralSuccessfulConversionTest(string filePath)
     {
-<<<<<<< HEAD
         var options = new JavaConversionOptions();
         options.WarningEncountered += (_, eventArgs)
-                                          => Console.WriteLine("Line {0}: {1}", eventArgs.JavaLineNumber, eventArgs.Message);
+            => Console.WriteLine("Line {0}: {1}", eventArgs.JavaLineNumber, eventArgs.Message);
         var parsed = JavaToCSharpConverter.ConvertText(System.IO.File.ReadAllText(filePath), options);
         Assert.NotNull(parsed);
-=======
-        [Theory]
-        [InlineData("Resources/ArrayField.java")]
-        [InlineData("Resources/SimilarityBase.java")]
-        [InlineData("Resources/TestNumericDocValuesUpdates.java")]
-        public void GeneralSuccessfulConversionTest(string filePath)
-        {
-            var options = new JavaConversionOptions();
-            options.WarningEncountered += (_, eventArgs)
-                                              => Console.WriteLine("Line {0}: {1}", eventArgs.JavaLineNumber, eventArgs.Message);
-            var parsed = JavaToCSharpConverter.ConvertText(System.IO.File.ReadAllText(filePath), options);
-            Assert.NotNull(parsed);
-        }
->>>>>>> 9ac1fbb6
     }
 }