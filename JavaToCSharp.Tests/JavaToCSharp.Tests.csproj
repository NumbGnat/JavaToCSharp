﻿<Project Sdk="Microsoft.NET.Sdk">

  <PropertyGroup>
<<<<<<< HEAD
    <TargetFramework>net6.0</TargetFramework>

=======
    <TargetFramework>net5.0</TargetFramework>
>>>>>>> 2a8bf91b
    <IsPackable>false</IsPackable>
    <LangVersion>latest</LangVersion>
  </PropertyGroup>

  <ItemGroup>
    <PackageReference Include="Microsoft.NET.Test.Sdk" Version="17.6.3" />
    <PackageReference Include="xunit" Version="2.5.0" />
    <PackageReference Include="xunit.runner.visualstudio" Version="2.5.0">
      <IncludeAssets>runtime; build; native; contentfiles; analyzers; buildtransitive</IncludeAssets>
      <PrivateAssets>all</PrivateAssets>
    </PackageReference>
    <PackageReference Include="coverlet.collector" Version="6.0.0">
      <IncludeAssets>runtime; build; native; contentfiles; analyzers; buildtransitive</IncludeAssets>
      <PrivateAssets>all</PrivateAssets>
    </PackageReference>
    <PackageReference Include="IKVM" Version="8.6.2" />
  </ItemGroup>

  <ItemGroup>
    <ProjectReference Include="..\JavaToCSharp\JavaToCSharp.csproj" />
  </ItemGroup>
  
  <ItemGroup>
    <IkvmReference Include="../Lib/javaparser-core-3.0.0-SNAPSHOT.jar" />
  </ItemGroup>

  <ItemGroup>
    <None Include="Resources\*.java" CopyToOutputDirectory="PreserveNewest" />
  </ItemGroup>
</Project><|MERGE_RESOLUTION|>--- conflicted
+++ resolved
@@ -1,12 +1,9 @@
 ﻿<Project Sdk="Microsoft.NET.Sdk">
 
   <PropertyGroup>
-<<<<<<< HEAD
     <TargetFramework>net6.0</TargetFramework>
 
-=======
     <TargetFramework>net5.0</TargetFramework>
->>>>>>> 2a8bf91b
     <IsPackable>false</IsPackable>
     <LangVersion>latest</LangVersion>
   </PropertyGroup>
