﻿<Project Sdk="Microsoft.NET.Sdk">
  <PropertyGroup>
    <Version>3.0.0</Version>
    <OutputType>Exe</OutputType>
<<<<<<< HEAD
    <TargetFramework>net6.0</TargetFramework>
=======
    <TargetFramework>net5.0</TargetFramework>
    <LangVersion>latest</LangVersion>
>>>>>>> 2a8bf91b
  </PropertyGroup>
  <ItemGroup>
    <PackageReference Include="Microsoft.Extensions.Logging.Console" Version="7.0.0" />
  </ItemGroup>
  <ItemGroup>
    <ProjectReference Include="..\JavaToCSharp\JavaToCSharp.csproj" />
  </ItemGroup>
</Project><|MERGE_RESOLUTION|>--- conflicted
+++ resolved
@@ -2,12 +2,9 @@
   <PropertyGroup>
     <Version>3.0.0</Version>
     <OutputType>Exe</OutputType>
-<<<<<<< HEAD
     <TargetFramework>net6.0</TargetFramework>
-=======
     <TargetFramework>net5.0</TargetFramework>
     <LangVersion>latest</LangVersion>
->>>>>>> 2a8bf91b
   </PropertyGroup>
   <ItemGroup>
     <PackageReference Include="Microsoft.Extensions.Logging.Console" Version="7.0.0" />
