--- conflicted
+++ resolved
@@ -8,74 +8,38 @@
 {
     public override ExpressionSyntax? Visit(ConversionContext context, UnaryExpr unaryExpr)
     {
-        var expr = unaryExpr.getExpr();
+        var expr = unaryExpr.getExpression();
         var exprSyntax = VisitExpression(context, expr);
         if (exprSyntax is null)
         {
-<<<<<<< HEAD
             return null;
         }
 
         var op = unaryExpr.getOperator();
         var kind = SyntaxKind.None;
         bool isPostfix = false;
-=======
-            var expr = unaryExpr.getExpression();
-            var exprSyntax = VisitExpression(context, expr);
-            if (exprSyntax is null)
-            {
-                return null;
-            }
 
-            var op = unaryExpr.getOperator();
-            var kind = SyntaxKind.None;
-            bool isPostfix = false;
-
-            if (op == UnaryExpr.Operator.BITWISE_COMPLEMENT)
-                kind = SyntaxKind.BitwiseNotExpression;
-            else if (op == UnaryExpr.Operator.MINUS)
-                kind = SyntaxKind.UnaryMinusExpression;
-            else if (op == UnaryExpr.Operator.LOGICAL_COMPLEMENT)
-                kind = SyntaxKind.LogicalNotExpression;
-            else if (op == UnaryExpr.Operator.POSTFIX_DECREMENT)
-            {
-                kind = SyntaxKind.PostDecrementExpression;
-                isPostfix = true;
-            }
-            else if (op == UnaryExpr.Operator.POSTFIX_INCREMENT)
-            {
-                kind = SyntaxKind.PostIncrementExpression;
-                isPostfix = true;
-            }
-            else if (op == UnaryExpr.Operator.PLUS)
-                kind = SyntaxKind.UnaryPlusExpression;
-            else if (op == UnaryExpr.Operator.PREFIX_DECREMENT)
-                kind = SyntaxKind.PreDecrementExpression;
-            else if (op == UnaryExpr.Operator.PREFIX_INCREMENT)
-                kind = SyntaxKind.PreIncrementExpression;
->>>>>>> 9ac1fbb6
-
-        if (op == UnaryExpr.Operator.inverse)
+        if (op == UnaryExpr.Operator.BITWISE_COMPLEMENT)
             kind = SyntaxKind.BitwiseNotExpression;
-        else if (op == UnaryExpr.Operator.negative)
+        else if (op == UnaryExpr.Operator.MINUS)
             kind = SyntaxKind.UnaryMinusExpression;
-        else if (op == UnaryExpr.Operator.not)
+        else if (op == UnaryExpr.Operator.LOGICAL_COMPLEMENT)
             kind = SyntaxKind.LogicalNotExpression;
-        else if (op == UnaryExpr.Operator.posDecrement)
+        else if (op == UnaryExpr.Operator.POSTFIX_DECREMENT)
         {
             kind = SyntaxKind.PostDecrementExpression;
             isPostfix = true;
         }
-        else if (op == UnaryExpr.Operator.posIncrement)
+        else if (op == UnaryExpr.Operator.POSTFIX_INCREMENT)
         {
             kind = SyntaxKind.PostIncrementExpression;
             isPostfix = true;
         }
-        else if (op == UnaryExpr.Operator.positive)
+        else if (op == UnaryExpr.Operator.PLUS)
             kind = SyntaxKind.UnaryPlusExpression;
-        else if (op == UnaryExpr.Operator.preDecrement)
+        else if (op == UnaryExpr.Operator.PREFIX_DECREMENT)
             kind = SyntaxKind.PreDecrementExpression;
-        else if (op == UnaryExpr.Operator.preIncrement)
+        else if (op == UnaryExpr.Operator.PREFIX_INCREMENT)
             kind = SyntaxKind.PreIncrementExpression;
 
         return isPostfix
