﻿using com.github.javaparser.ast.expr;
using Microsoft.CodeAnalysis.CSharp;
using Microsoft.CodeAnalysis.CSharp.Syntax;

namespace JavaToCSharp.Expressions;

public class FieldAccessExpressionVisitor : ExpressionVisitor<FieldAccessExpr>
{
    public override ExpressionSyntax? Visit(ConversionContext context, FieldAccessExpr fieldAccessExpr)
    {
        var scope = fieldAccessExpr.getScope();
        ExpressionSyntax? scopeSyntax = null;

        if (scope != null)
        {
            scopeSyntax = VisitExpression(context, scope);
        }

<<<<<<< HEAD
        if (scopeSyntax is null)
        {
            return null;
=======
            var field = TypeHelper.EscapeIdentifier(fieldAccessExpr.getNameAsString());
            return SyntaxFactory.MemberAccessExpression(SyntaxKind.SimpleMemberAccessExpression, scopeSyntax, SyntaxFactory.IdentifierName(field));
>>>>>>> 9ac1fbb6
        }

        var field = TypeHelper.EscapeIdentifier(fieldAccessExpr.getField());
        return SyntaxFactory.MemberAccessExpression(SyntaxKind.SimpleMemberAccessExpression, scopeSyntax, SyntaxFactory.IdentifierName(field));
    }
}<|MERGE_RESOLUTION|>--- conflicted
+++ resolved
@@ -16,17 +16,12 @@
             scopeSyntax = VisitExpression(context, scope);
         }
 
-<<<<<<< HEAD
         if (scopeSyntax is null)
         {
             return null;
-=======
-            var field = TypeHelper.EscapeIdentifier(fieldAccessExpr.getNameAsString());
-            return SyntaxFactory.MemberAccessExpression(SyntaxKind.SimpleMemberAccessExpression, scopeSyntax, SyntaxFactory.IdentifierName(field));
->>>>>>> 9ac1fbb6
         }
 
-        var field = TypeHelper.EscapeIdentifier(fieldAccessExpr.getField());
+        var field = TypeHelper.EscapeIdentifier(fieldAccessExpr.getNameAsString());
         return SyntaxFactory.MemberAccessExpression(SyntaxKind.SimpleMemberAccessExpression, scopeSyntax, SyntaxFactory.IdentifierName(field));
     }
 }