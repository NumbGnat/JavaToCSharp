--- conflicted
+++ resolved
@@ -31,24 +31,14 @@
         if (parameters is not { Count: > 0 })
             return lambdaExpressionSyntax;
 
-<<<<<<< HEAD
         var paramSyntaxes = new List<ParameterSyntax>();
 
         foreach (var param in parameters)
         {
             string typeName = TypeHelper.ConvertTypeOf(param);
-            string identifier = TypeHelper.EscapeIdentifier(param.getId().getName());
-=======
-            foreach (var param in parameters)
-            {
-                string typeName = TypeHelper.ConvertTypeOf(param);
-                string identifier = TypeHelper.EscapeIdentifier(param.getNameAsString());
+            string identifier = TypeHelper.EscapeIdentifier(param.getNameAsString());
 
-                if ((param.getType().getArrayLevel() > 0 && !typeName.EndsWith("[]")) || param.isVarArgs())
-                    typeName += "[]";
->>>>>>> 9ac1fbb6
-
-            if ((param.getId().getArrayCount() > 0 && !typeName.EndsWith("[]")) || param.isVarArgs())
+            if ((param.getType().getArrayLevel() > 0 && !typeName.EndsWith("[]")) || param.isVarArgs())
                 typeName += "[]";
 
             var modifiers = SyntaxFactory.TokenList();
