--- conflicted
+++ resolved
@@ -5,29 +5,19 @@
 
 namespace JavaToCSharp.Expressions;
 
-public class LongLiteralExpressionVisitor : ExpressionVisitor<StringLiteralExpr>
+public class LongLiteralExpressionVisitor : ExpressionVisitor<LiteralStringValueExpr>
 {
-<<<<<<< HEAD
-    public override ExpressionSyntax Visit(ConversionContext context, StringLiteralExpr expr)
+    public override ExpressionSyntax Visit(ConversionContext context, LiteralStringValueExpr expr)
     {
         var longText = expr is LongLiteralExpr longLiteralExpr ? longLiteralExpr.getValue() : expr.toString();
         longText = longText.Trim('\"')
-                   .Replace("L", String.Empty)
-                   .Replace("l", String.Empty)
-                   .Replace("_", String.Empty);
-=======
-    public class LongLiteralExpressionVisitor : ExpressionVisitor<LiteralStringValueExpr>
-    {
-        public override ExpressionSyntax Visit(ConversionContext context, LiteralStringValueExpr expr)
-        {
-            var longText = expr is LongLiteralExpr longLiteralExpr ? longLiteralExpr.getValue() : expr.toString();
-            longText = longText.Trim('\"')
-                       .Replace("L", string.Empty)
-                       .Replace("l", string.Empty)
-                       .Replace("_", string.Empty);
->>>>>>> 9ac1fbb6
+            .Replace("L", string.Empty)
+            .Replace("l", string.Empty)
+            .Replace("_", string.Empty);
 
-        var value = longText.StartsWith("0x", StringComparison.OrdinalIgnoreCase) ? Convert.ToInt64(longText, 16) : Convert.ToInt64(longText);
+        var value = longText.StartsWith("0x", StringComparison.OrdinalIgnoreCase)
+            ? Convert.ToInt64(longText, 16)
+            : Convert.ToInt64(longText);
         return SyntaxFactory.LiteralExpression(SyntaxKind.NumericLiteralExpression, SyntaxFactory.Literal(value));
     }
 }