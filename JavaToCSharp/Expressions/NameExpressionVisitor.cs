--- conflicted
+++ resolved
@@ -6,14 +6,6 @@
 
 public class NameExpressionVisitor : ExpressionVisitor<NameExpr>
 {
-<<<<<<< HEAD
     public override ExpressionSyntax Visit(ConversionContext context, NameExpr nameExpr) => 
-        SyntaxFactory.IdentifierName(TypeHelper.EscapeIdentifier(nameExpr.getName()));
-=======
-    public class NameExpressionVisitor : ExpressionVisitor<NameExpr>
-    {
-        public override ExpressionSyntax Visit(ConversionContext context, NameExpr nameExpr) => 
-            SyntaxFactory.IdentifierName(TypeHelper.EscapeIdentifier(nameExpr.getNameAsString()));
-    }
->>>>>>> 9ac1fbb6
+        SyntaxFactory.IdentifierName(TypeHelper.EscapeIdentifier(nameExpr.getNameAsString()));
 }