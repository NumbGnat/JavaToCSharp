--- conflicted
+++ resolved
@@ -13,7 +13,7 @@
             return transformedSyntax;
         }
 
-        var scope = methodCallExpr.getScope();
+        var scope = methodCallExpr.getScope().FromOptional<Expression>();
         ExpressionSyntax? scopeSyntax = null;
 
         if (scope != null)
@@ -21,56 +21,21 @@
             scopeSyntax = VisitExpression(context, scope);
         }
 
-        var methodName = TypeHelper.Capitalize(methodCallExpr.getName());
+        var methodName = TypeHelper.Capitalize(methodCallExpr.getNameAsString());
         methodName = TypeHelper.ReplaceCommonMethodNames(methodName);
 
         ExpressionSyntax methodExpression;
 
         if (scopeSyntax == null)
         {
-<<<<<<< HEAD
             methodExpression = SyntaxFactory.IdentifierName(methodName);
-=======
-            if (TypeHelper.TryTransformMethodCall(context, methodCallExpr, out var transformedSyntax))
-            {
-                return transformedSyntax;
-            }
-
-            var scope = methodCallExpr.getScope().FromOptional<Expression>();
-            ExpressionSyntax? scopeSyntax = null;
-
-            if (scope != null)
-            {
-                scopeSyntax = VisitExpression(context, scope);
-            }
-
-            var methodName = TypeHelper.Capitalize(methodCallExpr.getNameAsString());
-            methodName = TypeHelper.ReplaceCommonMethodNames(methodName);
-
-            ExpressionSyntax methodExpression;
-
-            if (scopeSyntax == null)
-            {
-                methodExpression = SyntaxFactory.IdentifierName(methodName);
-            }
-            else
-            {
-                methodExpression = SyntaxFactory.MemberAccessExpression(SyntaxKind.SimpleMemberAccessExpression, scopeSyntax, SyntaxFactory.IdentifierName(methodName));
-            }
-
-            var args = methodCallExpr.getArguments();
-            if (args == null || args.size() == 0)
-                return SyntaxFactory.InvocationExpression(methodExpression);
-
-            return SyntaxFactory.InvocationExpression(methodExpression, TypeHelper.GetSyntaxFromArguments(context, args));
->>>>>>> 9ac1fbb6
         }
         else
         {
             methodExpression = SyntaxFactory.MemberAccessExpression(SyntaxKind.SimpleMemberAccessExpression, scopeSyntax, SyntaxFactory.IdentifierName(methodName));
         }
 
-        var args = methodCallExpr.getArgs();
+        var args = methodCallExpr.getArguments();
         if (args == null || args.size() == 0)
             return SyntaxFactory.InvocationExpression(methodExpression);
 
