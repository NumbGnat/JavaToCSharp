--- conflicted
+++ resolved
@@ -8,23 +8,11 @@
 {
     public override ExpressionSyntax? Visit(ConversionContext context, CastExpr castExpr)
     {
-        var expr = castExpr.getExpr();
+        var expr = castExpr.getExpression();
         var exprSyntax = VisitExpression(context, expr);
         if (exprSyntax is null)
         {
-<<<<<<< HEAD
             return null;
-=======
-            var expr = castExpr.getExpression();
-            var exprSyntax = VisitExpression(context, expr);
-            if (exprSyntax is null)
-            {
-                return null;
-            }
-
-            var type = TypeHelper.ConvertTypeOf(castExpr);
-            return SyntaxFactory.CastExpression(SyntaxFactory.ParseTypeName(type), exprSyntax);
->>>>>>> 9ac1fbb6
         }
 
         var type = TypeHelper.ConvertTypeOf(castExpr);
