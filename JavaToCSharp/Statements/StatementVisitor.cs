--- conflicted
+++ resolved
@@ -25,14 +25,13 @@
     {
         _visitors = new Dictionary<Type, StatementVisitor>
         {
-<<<<<<< HEAD
             { typeof(AssertStmt), new AssertStatementVisitor() },
             { typeof(BlockStmt), new BlockStatementVisitor() },
             { typeof(BreakStmt), new BreakStatementVisitor() },
             { typeof(ContinueStmt), new ContinueStatementVisitor() },
             { typeof(DoStmt), new DoStatementVisitor() },
             { typeof(ExpressionStmt), new ExpressionStatementVisitor() },
-            { typeof(ForeachStmt), new ForEachStatementVisitor() },
+            { typeof(ForEachStmt), new ForEachStatementVisitor() },
             { typeof(ForStmt), new ForStatementVisitor() },
             { typeof(IfStmt), new IfStatementVisitor() },
             { typeof(LabeledStmt), new LabeledStatementVisitor() },
@@ -43,33 +42,9 @@
             { typeof(TryStmt), new TryStatementVisitor() },
             { typeof(WhileStmt), new WhileStatementVisitor() },
             { typeof(EmptyStmt), new EmptyStatementVisitor() },
-            { typeof(TypeDeclarationStmt), new TypeDeclarationStatementVisitor() }
+            { typeof(LocalClassDeclarationStmt), new TypeDeclarationStatementVisitor() }
         };
     }
-=======
-            _visitors = new Dictionary<Type, StatementVisitor>
-            {
-                { typeof(AssertStmt), new AssertStatementVisitor() },
-                { typeof(BlockStmt), new BlockStatementVisitor() },
-                { typeof(BreakStmt), new BreakStatementVisitor() },
-                { typeof(ContinueStmt), new ContinueStatementVisitor() },
-                { typeof(DoStmt), new DoStatementVisitor() },
-                { typeof(ExpressionStmt), new ExpressionStatementVisitor() },
-                { typeof(ForEachStmt), new ForEachStatementVisitor() },
-                { typeof(ForStmt), new ForStatementVisitor() },
-                { typeof(IfStmt), new IfStatementVisitor() },
-                { typeof(LabeledStmt), new LabeledStatementVisitor() },
-                { typeof(ReturnStmt), new ReturnStatementVisitor() },
-                { typeof(SwitchStmt), new SwitchStatementVisitor() },
-                { typeof(SynchronizedStmt), new SynchronizedStatementVisitor() },
-                { typeof(ThrowStmt), new ThrowStatementVisitor() },
-                { typeof(TryStmt), new TryStatementVisitor() },
-                { typeof(WhileStmt), new WhileStatementVisitor() },
-                { typeof(EmptyStmt), new EmptyStatementVisitor() },
-                { typeof(LocalClassDeclarationStmt), new TypeDeclarationStatementVisitor() }
-            };
-        }
->>>>>>> 9ac1fbb6
 
     protected abstract StatementSyntax? Visit(ConversionContext context, Statement statement);
 
