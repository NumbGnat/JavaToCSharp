--- conflicted
+++ resolved
@@ -22,11 +22,7 @@
         if (thenSyntax == null)
             return null;
 
-<<<<<<< HEAD
-        var elseStmt = ifStmt.getElseStmt();
-=======
-            var elseStmt = ifStmt.getElseStmt().FromOptional<Statement>();
->>>>>>> 9ac1fbb6
+        var elseStmt = ifStmt.getElseStmt().FromOptional<Statement>();
 
         if (elseStmt == null)
             return SyntaxFactory.IfStatement(conditionSyntax, thenSyntax);
