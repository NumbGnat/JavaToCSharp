﻿using System.Collections.Generic;
using System.Linq;
using com.github.javaparser.ast.body;
using com.github.javaparser.ast.stmt;
using JavaToCSharp.Expressions;
using Microsoft.CodeAnalysis.CSharp;
using Microsoft.CodeAnalysis.CSharp.Syntax;

namespace JavaToCSharp.Statements;

public class ForEachStatementVisitor : StatementVisitor<ForeachStmt>
{
<<<<<<< HEAD
    public override StatementSyntax? Visit(ConversionContext context, ForeachStmt foreachStmt)
    {
        var iterableExpr = foreachStmt.getIterable();
        var iterableSyntax = ExpressionVisitor.VisitExpression(context, iterableExpr);
        if (iterableSyntax is null)
=======
    public class ForEachStatementVisitor : StatementVisitor<ForEachStmt>
    {
        public override StatementSyntax? Visit(ConversionContext context, ForEachStmt foreachStmt)
>>>>>>> 9ac1fbb6
        {
            return null;
        }

<<<<<<< HEAD
        var varExpr = foreachStmt.getVariable();
        var type = TypeHelper.ConvertTypeOf(varExpr);

        var variableDeclarators = varExpr.getVars()?.ToList<VariableDeclarator>()?? new List<VariableDeclarator>();
        var vars = variableDeclarators
                   .Select(i => SyntaxFactory.VariableDeclarator(i.toString()))
                   .ToArray();
=======
            var varExpr = foreachStmt.getVariable();
            var varType = varExpr.getCommonType();
            var type = TypeHelper.ConvertType(varType);

            var variableDeclarators = varExpr.getVariables()?.ToList<VariableDeclarator>()?? new List<VariableDeclarator>();
            var vars = variableDeclarators
                       .Select(i => SyntaxFactory.VariableDeclarator(i.toString()))
                       .ToArray();
>>>>>>> 9ac1fbb6

        var body = foreachStmt.getBody();
        var bodySyntax = VisitStatement(context, body);

        return bodySyntax == null ? null : SyntaxFactory.ForEachStatement(SyntaxFactory.ParseTypeName(type), vars[0].Identifier.ValueText, iterableSyntax, bodySyntax);
    }
}<|MERGE_RESOLUTION|>--- conflicted
+++ resolved
@@ -8,41 +8,25 @@
 
 namespace JavaToCSharp.Statements;
 
-public class ForEachStatementVisitor : StatementVisitor<ForeachStmt>
+public class ForEachStatementVisitor : StatementVisitor<ForEachStmt>
 {
-<<<<<<< HEAD
-    public override StatementSyntax? Visit(ConversionContext context, ForeachStmt foreachStmt)
+    public override StatementSyntax? Visit(ConversionContext context, ForEachStmt foreachStmt)
     {
         var iterableExpr = foreachStmt.getIterable();
         var iterableSyntax = ExpressionVisitor.VisitExpression(context, iterableExpr);
         if (iterableSyntax is null)
-=======
-    public class ForEachStatementVisitor : StatementVisitor<ForEachStmt>
-    {
-        public override StatementSyntax? Visit(ConversionContext context, ForEachStmt foreachStmt)
->>>>>>> 9ac1fbb6
         {
             return null;
         }
 
-<<<<<<< HEAD
         var varExpr = foreachStmt.getVariable();
-        var type = TypeHelper.ConvertTypeOf(varExpr);
+        var varType = varExpr.getCommonType();
+        var type = TypeHelper.ConvertType(varType);
 
-        var variableDeclarators = varExpr.getVars()?.ToList<VariableDeclarator>()?? new List<VariableDeclarator>();
+        var variableDeclarators = varExpr.getVariables()?.ToList<VariableDeclarator>()?? new List<VariableDeclarator>();
         var vars = variableDeclarators
                    .Select(i => SyntaxFactory.VariableDeclarator(i.toString()))
                    .ToArray();
-=======
-            var varExpr = foreachStmt.getVariable();
-            var varType = varExpr.getCommonType();
-            var type = TypeHelper.ConvertType(varType);
-
-            var variableDeclarators = varExpr.getVariables()?.ToList<VariableDeclarator>()?? new List<VariableDeclarator>();
-            var vars = variableDeclarators
-                       .Select(i => SyntaxFactory.VariableDeclarator(i.toString()))
-                       .ToArray();
->>>>>>> 9ac1fbb6
 
         var body = foreachStmt.getBody();
         var bodySyntax = VisitStatement(context, body);
