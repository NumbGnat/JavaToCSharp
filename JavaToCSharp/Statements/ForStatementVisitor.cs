﻿using System.Collections.Generic;
using System.Linq;
using com.github.javaparser.ast.body;
using com.github.javaparser.ast.expr;
using com.github.javaparser.ast.stmt;
using JavaToCSharp.Expressions;
using Microsoft.CodeAnalysis.CSharp;
using Microsoft.CodeAnalysis.CSharp.Syntax;

namespace JavaToCSharp.Statements;

public class ForStatementVisitor : StatementVisitor<ForStmt>
{
    public override StatementSyntax? Visit(ConversionContext context, ForStmt forStmt)
    {
<<<<<<< HEAD
        var inits = forStmt.getInit().ToList<Expression>();
=======
        public override StatementSyntax? Visit(ConversionContext context, ForStmt forStmt)
        {
            var inits = forStmt.getInitialization().ToList<Expression>();
>>>>>>> 9ac1fbb6

        var initSyntaxes = new List<ExpressionSyntax>();
        VariableDeclarationSyntax? varSyntax = null;

        if (inits != null)
        {
            foreach (var init in inits)
            {
                if (init is VariableDeclarationExpr varExpr)
                {
<<<<<<< HEAD
                    var type = TypeHelper.ConvertTypeOf(varExpr);

                    var variableDeclarators = varExpr.getVars()?.ToList<VariableDeclarator>() ?? new List<VariableDeclarator>();
                    var vars = variableDeclarators
                               .Select(i => SyntaxFactory.VariableDeclarator(i.toString()))
                               .ToArray();
=======
                    if (init is VariableDeclarationExpr varExpr)
                    {
                        var type = TypeHelper.ConvertType(varExpr.getCommonType());

                        var variableDeclarators = varExpr.getVariables()?.ToList<VariableDeclarator>() ?? new List<VariableDeclarator>();
                        var vars = variableDeclarators
                                   .Select(i => SyntaxFactory.VariableDeclarator(i.toString()))
                                   .ToArray();
>>>>>>> 9ac1fbb6

                    varSyntax = SyntaxFactory.VariableDeclaration(SyntaxFactory.ParseTypeName(type), SyntaxFactory.SeparatedList(vars, Enumerable.Repeat(SyntaxFactory.Token(SyntaxKind.CommaToken), vars.Length - 1)));
                }
                else
                {
                    var initSyntax = ExpressionVisitor.VisitExpression(context, init);
                    if (initSyntax is not null)
                    {
                        initSyntaxes.Add(initSyntax);
                    }
                }
            }
        }

<<<<<<< HEAD
        var condition = forStmt.getCompare();
        var conditionSyntax = ExpressionVisitor.VisitExpression(context, condition);
=======
            var condition = forStmt.getCompare().FromOptional<Expression>();
            var conditionSyntax = ExpressionVisitor.VisitExpression(context, condition);
>>>>>>> 9ac1fbb6

        var increments = forStmt.getUpdate().ToList<Expression>();
        var incrementSyntaxes = new List<ExpressionSyntax>();

        if (increments != null)
        {
            var expressionSyntaxes = increments.Select(increment => ExpressionVisitor.VisitExpression(context, increment));
            incrementSyntaxes.AddRange(expressionSyntaxes.Where(expressionSyntax => expressionSyntax != null)!);
        }

        var body = forStmt.getBody();
        var bodySyntax = VisitStatement(context, body);

        if (bodySyntax == null)
            return null;

        return SyntaxFactory.ForStatement(bodySyntax)
            .WithDeclaration(varSyntax)
            .AddInitializers(initSyntaxes.ToArray())
            .WithCondition(conditionSyntax)
            .AddIncrementors(incrementSyntaxes.ToArray());
    }
}<|MERGE_RESOLUTION|>--- conflicted
+++ resolved
@@ -13,13 +13,7 @@
 {
     public override StatementSyntax? Visit(ConversionContext context, ForStmt forStmt)
     {
-<<<<<<< HEAD
-        var inits = forStmt.getInit().ToList<Expression>();
-=======
-        public override StatementSyntax? Visit(ConversionContext context, ForStmt forStmt)
-        {
-            var inits = forStmt.getInitialization().ToList<Expression>();
->>>>>>> 9ac1fbb6
+        var inits = forStmt.getInitialization().ToList<Expression>();
 
         var initSyntaxes = new List<ExpressionSyntax>();
         VariableDeclarationSyntax? varSyntax = null;
@@ -30,23 +24,12 @@
             {
                 if (init is VariableDeclarationExpr varExpr)
                 {
-<<<<<<< HEAD
-                    var type = TypeHelper.ConvertTypeOf(varExpr);
+                    var type = TypeHelper.ConvertType(varExpr.getCommonType());
 
-                    var variableDeclarators = varExpr.getVars()?.ToList<VariableDeclarator>() ?? new List<VariableDeclarator>();
+                    var variableDeclarators = varExpr.getVariables()?.ToList<VariableDeclarator>() ?? new List<VariableDeclarator>();
                     var vars = variableDeclarators
                                .Select(i => SyntaxFactory.VariableDeclarator(i.toString()))
                                .ToArray();
-=======
-                    if (init is VariableDeclarationExpr varExpr)
-                    {
-                        var type = TypeHelper.ConvertType(varExpr.getCommonType());
-
-                        var variableDeclarators = varExpr.getVariables()?.ToList<VariableDeclarator>() ?? new List<VariableDeclarator>();
-                        var vars = variableDeclarators
-                                   .Select(i => SyntaxFactory.VariableDeclarator(i.toString()))
-                                   .ToArray();
->>>>>>> 9ac1fbb6
 
                     varSyntax = SyntaxFactory.VariableDeclaration(SyntaxFactory.ParseTypeName(type), SyntaxFactory.SeparatedList(vars, Enumerable.Repeat(SyntaxFactory.Token(SyntaxKind.CommaToken), vars.Length - 1)));
                 }
@@ -61,13 +44,8 @@
             }
         }
 
-<<<<<<< HEAD
-        var condition = forStmt.getCompare();
+        var condition = forStmt.getCompare().FromOptional<Expression>();
         var conditionSyntax = ExpressionVisitor.VisitExpression(context, condition);
-=======
-            var condition = forStmt.getCompare().FromOptional<Expression>();
-            var conditionSyntax = ExpressionVisitor.VisitExpression(context, condition);
->>>>>>> 9ac1fbb6
 
         var increments = forStmt.getUpdate().ToList<Expression>();
         var incrementSyntaxes = new List<ExpressionSyntax>();
