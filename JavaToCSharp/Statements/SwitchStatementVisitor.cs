﻿using System.Collections.Generic;
using System.Linq;
using com.github.javaparser.ast.expr;
using com.github.javaparser.ast.stmt;
using JavaToCSharp.Expressions;
using Microsoft.CodeAnalysis.CSharp;
using Microsoft.CodeAnalysis.CSharp.Syntax;

namespace JavaToCSharp.Statements;

public class SwitchStatementVisitor : StatementVisitor<SwitchStmt>
{
    public override StatementSyntax? Visit(ConversionContext context, SwitchStmt switchStmt)
    {
        var selector = switchStmt.getSelector();
        var selectorSyntax = ExpressionVisitor.VisitExpression(context, selector);
        if (selectorSyntax is null)
        {
            return null;
        }

<<<<<<< HEAD
        var cases = switchStmt.getEntries().ToList<SwitchEntryStmt>();
=======
            var cases = switchStmt.getEntries().ToList<SwitchEntry>();
>>>>>>> 9ac1fbb6

        if (cases == null)
            return SyntaxFactory.SwitchStatement(selectorSyntax, SyntaxFactory.List<SwitchSectionSyntax>());

        var caseSyntaxes = new List<SwitchSectionSyntax>();

<<<<<<< HEAD
        foreach (var cs in cases)
        {
            var label = cs.getLabel();

            var statements = cs.getStmts().ToList<Statement>();
            var syntaxes = VisitStatements(context, statements);

            if (label == null)
            {
                // default case
                var hasBreakStmt = false;
                foreach (var syntax in syntaxes)
=======
            foreach (var cs in cases)
            {
                var labels = cs.getLabels().ToList<Expression>();

                var statements = cs.getStatements().ToList<Statement>();
                var syntaxes = VisitStatements(context, statements);

                if (labels is not { Count: > 0 })
>>>>>>> 9ac1fbb6
                {
                    if (syntax.Kind() == SyntaxKind.BreakStatement)
                    {
                        hasBreakStmt = true;
                    }
                }
                if (!hasBreakStmt)
                {
<<<<<<< HEAD
                    syntaxes.Add(SyntaxFactory.BreakStatement());
=======
                    var labelSyntaxes = labels
                        .Select(i => ExpressionVisitor.VisitExpression(context, i))
                        .Where(i => i != null)
                        .Select(i => (SwitchLabelSyntax)SyntaxFactory.CaseSwitchLabel(i!));
                    
                    var caseSyntax = SyntaxFactory.SwitchSection(
                        SyntaxFactory.List(labelSyntaxes.ToList()),
                        SyntaxFactory.List(syntaxes.AsEnumerable()));
                    caseSyntaxes.Add(caseSyntax);
>>>>>>> 9ac1fbb6
                }

                var defaultSyntax = SyntaxFactory.SwitchSection(
                    SyntaxFactory.List(new List<SwitchLabelSyntax> { SyntaxFactory.DefaultSwitchLabel() }),
                    SyntaxFactory.List(syntaxes.AsEnumerable()));
                caseSyntaxes.Add(defaultSyntax);
            }
            else
            {
                var labelSyntax = ExpressionVisitor.VisitExpression(context, label);
                if (labelSyntax is null)
                {
                    return null;
                }

                var caseSyntax = SyntaxFactory.SwitchSection(
                    SyntaxFactory.List(new List<SwitchLabelSyntax> { SyntaxFactory.CaseSwitchLabel(labelSyntax) }),
                    SyntaxFactory.List(syntaxes.AsEnumerable()));
                caseSyntaxes.Add(caseSyntax);
            }
        }

        return SyntaxFactory.SwitchStatement(selectorSyntax, SyntaxFactory.List(caseSyntaxes));
    }
}<|MERGE_RESOLUTION|>--- conflicted
+++ resolved
@@ -19,40 +19,25 @@
             return null;
         }
 
-<<<<<<< HEAD
-        var cases = switchStmt.getEntries().ToList<SwitchEntryStmt>();
-=======
-            var cases = switchStmt.getEntries().ToList<SwitchEntry>();
->>>>>>> 9ac1fbb6
+        var cases = switchStmt.getEntries().ToList<SwitchEntry>();
 
         if (cases == null)
             return SyntaxFactory.SwitchStatement(selectorSyntax, SyntaxFactory.List<SwitchSectionSyntax>());
 
         var caseSyntaxes = new List<SwitchSectionSyntax>();
 
-<<<<<<< HEAD
         foreach (var cs in cases)
         {
-            var label = cs.getLabel();
+            var labels = cs.getLabels().ToList<Expression>();
 
-            var statements = cs.getStmts().ToList<Statement>();
+            var statements = cs.getStatements().ToList<Statement>();
             var syntaxes = VisitStatements(context, statements);
 
-            if (label == null)
+            if (labels is not { Count: > 0 })
             {
                 // default case
                 var hasBreakStmt = false;
                 foreach (var syntax in syntaxes)
-=======
-            foreach (var cs in cases)
-            {
-                var labels = cs.getLabels().ToList<Expression>();
-
-                var statements = cs.getStatements().ToList<Statement>();
-                var syntaxes = VisitStatements(context, statements);
-
-                if (labels is not { Count: > 0 })
->>>>>>> 9ac1fbb6
                 {
                     if (syntax.Kind() == SyntaxKind.BreakStatement)
                     {
@@ -61,19 +46,7 @@
                 }
                 if (!hasBreakStmt)
                 {
-<<<<<<< HEAD
                     syntaxes.Add(SyntaxFactory.BreakStatement());
-=======
-                    var labelSyntaxes = labels
-                        .Select(i => ExpressionVisitor.VisitExpression(context, i))
-                        .Where(i => i != null)
-                        .Select(i => (SwitchLabelSyntax)SyntaxFactory.CaseSwitchLabel(i!));
-                    
-                    var caseSyntax = SyntaxFactory.SwitchSection(
-                        SyntaxFactory.List(labelSyntaxes.ToList()),
-                        SyntaxFactory.List(syntaxes.AsEnumerable()));
-                    caseSyntaxes.Add(caseSyntax);
->>>>>>> 9ac1fbb6
                 }
 
                 var defaultSyntax = SyntaxFactory.SwitchSection(
@@ -83,14 +56,13 @@
             }
             else
             {
-                var labelSyntax = ExpressionVisitor.VisitExpression(context, label);
-                if (labelSyntax is null)
-                {
-                    return null;
-                }
-
+                var labelSyntaxes = labels
+                    .Select(i => ExpressionVisitor.VisitExpression(context, i))
+                    .Where(i => i != null)
+                    .Select(i => (SwitchLabelSyntax)SyntaxFactory.CaseSwitchLabel(i!));
+                
                 var caseSyntax = SyntaxFactory.SwitchSection(
-                    SyntaxFactory.List(new List<SwitchLabelSyntax> { SyntaxFactory.CaseSwitchLabel(labelSyntax) }),
+                    SyntaxFactory.List(labelSyntaxes.ToList()),
                     SyntaxFactory.List(syntaxes.AsEnumerable()));
                 caseSyntaxes.Add(caseSyntax);
             }
