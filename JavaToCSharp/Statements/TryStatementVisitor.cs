--- conflicted
+++ resolved
@@ -10,23 +10,12 @@
 {
     public override StatementSyntax Visit(ConversionContext context, TryStmt tryStmt)
     {
-<<<<<<< HEAD
         var tryBlock = tryStmt.getTryBlock();
-        var tryStatements = tryBlock.getStmts().ToList<Statement>();
-=======
-        public override StatementSyntax Visit(ConversionContext context, TryStmt tryStmt)
-        {
-            var tryBlock = tryStmt.getTryBlock();
-            var tryStatements = tryBlock.getStatements().ToList<Statement>();
->>>>>>> 9ac1fbb6
+        var tryStatements = tryBlock.getStatements().ToList<Statement>();
 
         var tryConverted = VisitStatements(context, tryStatements);
 
-<<<<<<< HEAD
-        var catches = tryStmt.getCatchs().ToList<CatchClause>();
-=======
-            var catches = tryStmt.getCatchClauses().ToList<CatchClause>();
->>>>>>> 9ac1fbb6
+        var catches = tryStmt.getCatchClauses().ToList<CatchClause>();
 
         var trySyn = SyntaxFactory.TryStatement()
             .AddBlockStatements(tryConverted.ToArray());
@@ -35,108 +24,58 @@
         {
             foreach (var catchClause in catches)
             {
-                var paramType = catchClause.getParam().getType();
+                var paramType = catchClause.getParameter().getType();
                 if (paramType is UnionType)
                 {
-<<<<<<< HEAD
-                    var nodes = paramType.getChildrenNodes()?.ToList<ReferenceType>() ?? new List<ReferenceType>();
+                    var nodes = paramType.getChildNodes()?.ToList<ReferenceType>() ?? new List<ReferenceType>();
                     foreach (var node in nodes)
                     {
-                        var referenceTypeName = node.getType().ToString();
+                        var referenceTypeName = node.getElementType().ToString();
                         trySyn = AddCatches(context, catchClause, referenceTypeName, trySyn);
-=======
-                    var paramType = catchClause.getParameter().getType();
-                    if (paramType is UnionType)
-                    {
-                        var nodes = paramType.getChildNodes()?.ToList<ReferenceType>() ?? new List<ReferenceType>();
-                        foreach (var node in nodes)
-                        {
-                            var referenceTypeName = node.getElementType().ToString();
-                            trySyn = AddCatches(context, catchClause, referenceTypeName, trySyn);
-                        }
-                    }
-                    else
-                    {
-                        var referenceType = (ReferenceType)catchClause.getParameter().getType();
-                        trySyn = AddCatches(context, catchClause, referenceType.getElementType().ToString(), trySyn);
->>>>>>> 9ac1fbb6
                     }
                 }
                 else
                 {
-                    var referenceType = (ReferenceType)catchClause.getParam().getType();
-                    trySyn = AddCatches(context, catchClause, referenceType.getType().ToString(), trySyn);
+                    var referenceType = (ReferenceType)catchClause.getParameter().getType();
+                    trySyn = AddCatches(context, catchClause, referenceType.getElementType().ToString(), trySyn);
                 }
             }
         }
 
-<<<<<<< HEAD
-        var finallyBlock = tryStmt.getFinallyBlock();
-=======
-            var finallyBlock = tryStmt.getFinallyBlock().FromOptional<BlockStmt>();
->>>>>>> 9ac1fbb6
+        var finallyBlock = tryStmt.getFinallyBlock().FromOptional<BlockStmt>();
 
         if (finallyBlock == null)
             return trySyn;
 
-<<<<<<< HEAD
-        var finallyStatements = finallyBlock.getStmts().ToList<Statement>();
+        var finallyStatements = finallyBlock.getStatements().ToList<Statement>();
         var finallyConverted = VisitStatements(context, finallyStatements);
         var finallyBlockSyntax = SyntaxFactory.Block(finallyConverted);
-=======
-            var finallyStatements = finallyBlock.getStatements().ToList<Statement>();
-            var finallyConverted = VisitStatements(context, finallyStatements);
-            var finallyBlockSyntax = SyntaxFactory.Block(finallyConverted);
->>>>>>> 9ac1fbb6
 
         trySyn = trySyn.WithFinally(SyntaxFactory.FinallyClause(finallyBlockSyntax));
 
         return trySyn;
     }
 
-<<<<<<< HEAD
     private static TryStatementSyntax AddCatches(ConversionContext context, CatchClause ctch,
         string typeName, TryStatementSyntax trySyn)
     {
-        var block = ctch.getCatchBlock();
-        var catchStatements = block.getStmts().ToList<Statement>();
+        var block = ctch.getBody();
+        var catchStatements = block.getStatements().ToList<Statement>();
         var catchConverted = VisitStatements(context, catchStatements);
         var catchBlockSyntax = SyntaxFactory.Block(catchConverted);
-=======
-        private static TryStatementSyntax AddCatches(ConversionContext context, CatchClause ctch,
-            string typeName, TryStatementSyntax trySyn)
-        {
-            var block = ctch.getBody();
-            var catchStatements = block.getStatements().ToList<Statement>();
-            var catchConverted = VisitStatements(context, catchStatements);
-            var catchBlockSyntax = SyntaxFactory.Block(catchConverted);
->>>>>>> 9ac1fbb6
 
         var type = TypeHelper.ConvertType(typeName);
 
-<<<<<<< HEAD
         trySyn = trySyn.AddCatches(
             SyntaxFactory.CatchClause(
                 SyntaxFactory.CatchDeclaration(
                     SyntaxFactory.ParseTypeName(type),
-                    SyntaxFactory.ParseToken(ctch.getParam().getId().toString())
+                    SyntaxFactory.ParseToken(ctch.getParameter().getType().asString())
                 ),
                 filter: null,
                 block: catchBlockSyntax
             )
         );
-=======
-            trySyn = trySyn.AddCatches(
-                SyntaxFactory.CatchClause(
-                    SyntaxFactory.CatchDeclaration(
-                        SyntaxFactory.ParseTypeName(type),
-                        SyntaxFactory.ParseToken(ctch.getParameter().getType().asString())
-                    ),
-                    filter: null,
-                    block: catchBlockSyntax
-                )
-            );
->>>>>>> 9ac1fbb6
 
         return trySyn;
     }
