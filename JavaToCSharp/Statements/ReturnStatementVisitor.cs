﻿using com.github.javaparser.ast.expr;
using com.github.javaparser.ast.stmt;
using JavaToCSharp.Expressions;
using Microsoft.CodeAnalysis.CSharp;
using Microsoft.CodeAnalysis.CSharp.Syntax;

namespace JavaToCSharp.Statements;

public class ReturnStatementVisitor : StatementVisitor<ReturnStmt>
{
    public override StatementSyntax Visit(ConversionContext context, ReturnStmt returnStmt)
    {
<<<<<<< HEAD
        var expr = returnStmt.getExpr();
=======
        public override StatementSyntax Visit(ConversionContext context, ReturnStmt returnStmt)
        {
            var expr = returnStmt.getExpression().FromOptional<Expression>();
>>>>>>> 9ac1fbb6

        if (expr == null)
            return SyntaxFactory.ReturnStatement(); // i.e. "return" in a void method

        var exprSyntax = ExpressionVisitor.VisitExpression(context, expr);

        return SyntaxFactory.ReturnStatement(exprSyntax);
    }
}<|MERGE_RESOLUTION|>--- conflicted
+++ resolved
@@ -10,13 +10,7 @@
 {
     public override StatementSyntax Visit(ConversionContext context, ReturnStmt returnStmt)
     {
-<<<<<<< HEAD
-        var expr = returnStmt.getExpr();
-=======
-        public override StatementSyntax Visit(ConversionContext context, ReturnStmt returnStmt)
-        {
-            var expr = returnStmt.getExpression().FromOptional<Expression>();
->>>>>>> 9ac1fbb6
+        var expr = returnStmt.getExpression().FromOptional<Expression>();
 
         if (expr == null)
             return SyntaxFactory.ReturnStatement(); // i.e. "return" in a void method
