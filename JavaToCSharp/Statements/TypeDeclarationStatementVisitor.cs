﻿using com.github.javaparser.ast.stmt;
using JavaToCSharp.Declarations;
using Microsoft.CodeAnalysis;
using Microsoft.CodeAnalysis.CSharp;
using Microsoft.CodeAnalysis.CSharp.Syntax;

namespace JavaToCSharp.Statements;

public class TypeDeclarationStatementVisitor : StatementVisitor<TypeDeclarationStmt>
{
<<<<<<< HEAD
    public override StatementSyntax? Visit(ConversionContext context, TypeDeclarationStmt statement)
    {
        var typeDeclaration = (ClassOrInterfaceDeclaration)statement.getTypeDeclaration();
        var classSyntax = ClassOrInterfaceDeclarationVisitor.VisitClassDeclaration(context, typeDeclaration);
        var text = classSyntax?.NormalizeWhitespace().GetText().ToString();
        if (System.String.IsNullOrWhiteSpace(text))
        {
            return null;
=======
    public class TypeDeclarationStatementVisitor : StatementVisitor<LocalClassDeclarationStmt>
    {
        public override StatementSyntax? Visit(ConversionContext context, LocalClassDeclarationStmt statement)
        {
            var typeDeclaration = statement.getClassDeclaration();
            var classSyntax = ClassOrInterfaceDeclarationVisitor.VisitClassDeclaration(context, typeDeclaration);
            var text = classSyntax?.NormalizeWhitespace().GetText().ToString();
            if (string.IsNullOrWhiteSpace(text))
            {
                return null;
            }
            
            return SyntaxFactory.ParseStatement(text);
>>>>>>> 9ac1fbb6
        }
        
        return SyntaxFactory.ParseStatement(text);
    }
}<|MERGE_RESOLUTION|>--- conflicted
+++ resolved
@@ -6,34 +6,18 @@
 
 namespace JavaToCSharp.Statements;
 
-public class TypeDeclarationStatementVisitor : StatementVisitor<TypeDeclarationStmt>
+public class TypeDeclarationStatementVisitor : StatementVisitor<LocalClassDeclarationStmt>
 {
-<<<<<<< HEAD
-    public override StatementSyntax? Visit(ConversionContext context, TypeDeclarationStmt statement)
+    public override StatementSyntax? Visit(ConversionContext context, LocalClassDeclarationStmt statement)
     {
-        var typeDeclaration = (ClassOrInterfaceDeclaration)statement.getTypeDeclaration();
+        var typeDeclaration = statement.getClassDeclaration();
         var classSyntax = ClassOrInterfaceDeclarationVisitor.VisitClassDeclaration(context, typeDeclaration);
         var text = classSyntax?.NormalizeWhitespace().GetText().ToString();
-        if (System.String.IsNullOrWhiteSpace(text))
+        if (string.IsNullOrWhiteSpace(text))
         {
             return null;
-=======
-    public class TypeDeclarationStatementVisitor : StatementVisitor<LocalClassDeclarationStmt>
-    {
-        public override StatementSyntax? Visit(ConversionContext context, LocalClassDeclarationStmt statement)
-        {
-            var typeDeclaration = statement.getClassDeclaration();
-            var classSyntax = ClassOrInterfaceDeclarationVisitor.VisitClassDeclaration(context, typeDeclaration);
-            var text = classSyntax?.NormalizeWhitespace().GetText().ToString();
-            if (string.IsNullOrWhiteSpace(text))
-            {
-                return null;
-            }
+        }
             
-            return SyntaxFactory.ParseStatement(text);
->>>>>>> 9ac1fbb6
-        }
-        
         return SyntaxFactory.ParseStatement(text);
     }
 }