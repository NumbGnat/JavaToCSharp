--- conflicted
+++ resolved
@@ -13,27 +13,14 @@
         if (!context.Options.UseDebugAssertForAsserts)
             return null;
 
-<<<<<<< HEAD
         var check = assertStmt.getCheck();
         var checkSyntax = ExpressionVisitor.VisitExpression(context, check);
         if (checkSyntax is null)
         {
             return null;
         }
-=======
-            var message = assertStmt.getMessage().FromOptional<Expression>();
 
-            if (message == null)
-                return SyntaxFactory.ExpressionStatement(
-                    SyntaxFactory.InvocationExpression(
-                        SyntaxFactory.IdentifierName("Debug.Assert"),
-                        SyntaxFactory.ArgumentList(SyntaxFactory.SeparatedList(new[]
-                        {
-                            SyntaxFactory.Argument(checkSyntax)
-                        }))));
->>>>>>> 9ac1fbb6
-
-        var message = assertStmt.getMessage();
+        var message = assertStmt.getMessage().FromOptional<Expression>();
 
         if (message == null)
             return SyntaxFactory.ExpressionStatement(
