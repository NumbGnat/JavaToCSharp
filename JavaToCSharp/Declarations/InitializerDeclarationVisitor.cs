--- conflicted
+++ resolved
@@ -14,23 +14,12 @@
     {
         if (!declaration.isStatic())
         {
-<<<<<<< HEAD
             //throw new NotImplementedException("Support for non-static initializers is not understood or implemented");
             context.Options.Warning("Support for non-static initializers is not understood or implemented",
-                                    declaration.getBegin().line);
+                                    declaration.getBegin().FromRequiredOptional<Position>().line);
         }
 
-        var block = declaration.getBlock();
-=======
-            if (!declaration.isStatic())
-            {
-                //throw new NotImplementedException("Support for non-static initializers is not understood or implemented");
-                context.Options.Warning("Support for non-static initializers is not understood or implemented",
-                                        declaration.getBegin().FromRequiredOptional<Position>().line);
-            }
-
-            var block = declaration.getBody();
->>>>>>> 9ac1fbb6
+        var block = declaration.getBody();
 
         var blockSyntax = (BlockSyntax)new BlockStatementVisitor().Visit(context, block);
 
