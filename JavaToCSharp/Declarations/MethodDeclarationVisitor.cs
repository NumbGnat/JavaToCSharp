﻿using System.Collections.Generic;
using System.Linq;
using com.github.javaparser.ast;
using com.github.javaparser.ast.body;
using com.github.javaparser.ast.expr;
using com.github.javaparser.ast.stmt;
using JavaToCSharp.Statements;
using Microsoft.CodeAnalysis;
using Microsoft.CodeAnalysis.CSharp;
using Microsoft.CodeAnalysis.CSharp.Syntax;
using Parameter = com.github.javaparser.ast.body.Parameter;

namespace JavaToCSharp.Declarations;

public class MethodDeclarationVisitor : BodyDeclarationVisitor<MethodDeclaration>
{
    public override MemberDeclarationSyntax VisitForClass(ConversionContext context, ClassDeclarationSyntax classSyntax, MethodDeclaration methodDecl)
    {
        var returnType = methodDecl.getType();
        var returnTypeName = TypeHelper.ConvertType(returnType.toString());

<<<<<<< HEAD
        var methodName = TypeHelper.Capitalize(methodDecl.getName());
        methodName = TypeHelper.ReplaceCommonMethodNames(methodName);
=======
            var methodName = TypeHelper.Capitalize(methodDecl.getNameAsString());
            methodName = TypeHelper.ReplaceCommonMethodNames(methodName);
>>>>>>> 9ac1fbb6

        string typeParameters = methodDecl.getTypeParameters().ToString() ?? "";
        if (typeParameters.Length > 2)
        {
            // Looks like "[T, U]". Convert to "<T, U>"
            methodName += typeParameters.Replace('[', '<').Replace(']', '>');
        }

        var methodSyntax = SyntaxFactory.MethodDeclaration(SyntaxFactory.ParseTypeName(returnTypeName), methodName);

<<<<<<< HEAD
        var mods = methodDecl.getModifiers();

        if (mods.HasFlag(Modifier.PUBLIC))
            methodSyntax = methodSyntax.AddModifiers(SyntaxFactory.Token(SyntaxKind.PublicKeyword));
        if (mods.HasFlag(Modifier.PROTECTED))
            methodSyntax = methodSyntax.AddModifiers(SyntaxFactory.Token(SyntaxKind.ProtectedKeyword));
        if (mods.HasFlag(Modifier.PRIVATE))
            methodSyntax = methodSyntax.AddModifiers(SyntaxFactory.Token(SyntaxKind.PrivateKeyword));
        if (mods.HasFlag(Modifier.STATIC))
            methodSyntax = methodSyntax.AddModifiers(SyntaxFactory.Token(SyntaxKind.StaticKeyword));
        if (mods.HasFlag(Modifier.ABSTRACT))
            methodSyntax = methodSyntax.AddModifiers(SyntaxFactory.Token(SyntaxKind.AbstractKeyword));
=======
            var mods = methodDecl.getModifiers().ToList<Modifier>() ?? new List<Modifier>();

            if (mods.Any(i => i.getKeyword() == Modifier.Keyword.PUBLIC))
                methodSyntax = methodSyntax.AddModifiers(SyntaxFactory.Token(SyntaxKind.PublicKeyword));
            if (mods.Any(i => i.getKeyword() == Modifier.Keyword.PROTECTED))
                methodSyntax = methodSyntax.AddModifiers(SyntaxFactory.Token(SyntaxKind.ProtectedKeyword));
            if (mods.Any(i => i.getKeyword() == Modifier.Keyword.PRIVATE))
                methodSyntax = methodSyntax.AddModifiers(SyntaxFactory.Token(SyntaxKind.PrivateKeyword));
            if (mods.Any(i => i.getKeyword() == Modifier.Keyword.STATIC))
                methodSyntax = methodSyntax.AddModifiers(SyntaxFactory.Token(SyntaxKind.StaticKeyword));
            if (mods.Any(i => i.getKeyword() == Modifier.Keyword.ABSTRACT))
                methodSyntax = methodSyntax.AddModifiers(SyntaxFactory.Token(SyntaxKind.AbstractKeyword));
>>>>>>> 9ac1fbb6

        var annotations = methodDecl.getAnnotations().ToList<AnnotationExpr>();
        bool isOverride = false;

        // TODO: figure out how to check for a non-interface base type
        if (annotations is {Count: > 0})
        {
            foreach (var annotation in annotations)
            {
                string name = annotation.getName().getName();
                if (name == "Override")
                {
<<<<<<< HEAD
                    methodSyntax = methodSyntax.AddModifiers(SyntaxFactory.Token(SyntaxKind.OverrideKeyword));
                    isOverride = true;
=======
                    string name = annotation.getNameAsString();
                    if (name == "Override")
                    {
                        methodSyntax = methodSyntax.AddModifiers(SyntaxFactory.Token(SyntaxKind.OverrideKeyword));
                        isOverride = true;
                    }
>>>>>>> 9ac1fbb6
                }
            }
        }

<<<<<<< HEAD
        if (!mods.HasFlag(Modifier.FINAL)
            && !mods.HasFlag(Modifier.ABSTRACT)
            && !mods.HasFlag(Modifier.STATIC)
            && !mods.HasFlag(Modifier.PRIVATE)
            && !isOverride
            && !classSyntax.Modifiers.Any(i => i.IsKind(SyntaxKind.SealedKeyword)))
            methodSyntax = methodSyntax.AddModifiers(SyntaxFactory.Token(SyntaxKind.VirtualKeyword));
=======
            if (!mods.Any(i => i.getKeyword() == Modifier.Keyword.FINAL)
                && !mods.Any(i => i.getKeyword() == Modifier.Keyword.ABSTRACT)
                && !mods.Any(i => i.getKeyword() == Modifier.Keyword.STATIC)
                && !mods.Any(i => i.getKeyword() == Modifier.Keyword.PRIVATE)
                && !isOverride
                && !classSyntax.Modifiers.Any(i => i.IsKind(SyntaxKind.SealedKeyword)))
                methodSyntax = methodSyntax.AddModifiers(SyntaxFactory.Token(SyntaxKind.VirtualKeyword));

            var parameters = methodDecl.getParameters().ToList<Parameter>();
>>>>>>> 9ac1fbb6

        var parameters = methodDecl.getParameters().ToList<Parameter>();

<<<<<<< HEAD
        if (parameters is {Count: > 0})
        {
            var paramSyntaxes = new List<ParameterSyntax>();

            foreach (var param in parameters)
            {
                string typeName = TypeHelper.ConvertTypeOf(param);
                string identifier = TypeHelper.EscapeIdentifier(param.getId().getName());
=======
                foreach (var param in parameters)
                {
                    string typeName = TypeHelper.ConvertTypeOf(param);
                    string identifier = TypeHelper.EscapeIdentifier(param.getNameAsString());

                    if ((param.getType().getArrayLevel() > 0 && !typeName.EndsWith("[]")) || param.isVarArgs())
                        typeName += "[]";
>>>>>>> 9ac1fbb6

                if ((param.getId().getArrayCount() > 0 && !typeName.EndsWith("[]")) || param.isVarArgs())
                    typeName += "[]";

                var modifiers = SyntaxFactory.TokenList();

                if (param.isVarArgs())
                    modifiers = SyntaxFactory.TokenList(SyntaxFactory.Token(SyntaxKind.ParamsKeyword));

                var paramSyntax = SyntaxFactory.Parameter(
                    attributeLists: new SyntaxList<AttributeListSyntax>(),
                    modifiers: modifiers,
                    type: SyntaxFactory.ParseTypeName(typeName),
                    identifier: SyntaxFactory.ParseToken(identifier),
                    @default: null);

                paramSyntaxes.Add(paramSyntax);
            }

<<<<<<< HEAD
            methodSyntax = methodSyntax.AddParameterListParameters(paramSyntaxes.ToArray());
        }
=======
            var block = methodDecl.getBody().FromOptional<BlockStmt>();
>>>>>>> 9ac1fbb6

        var block = methodDecl.getBody();

        if (block == null)
        {
            // i.e. abstract method
            methodSyntax = methodSyntax.WithSemicolonToken(SyntaxFactory.Token(SyntaxKind.SemicolonToken));

<<<<<<< HEAD
            return methodSyntax;
        }
=======
            var statements = block.getStatements().ToList<Statement>();
>>>>>>> 9ac1fbb6

        var statements = block.getStmts().ToList<Statement>();

<<<<<<< HEAD
        var statementSyntax = StatementVisitor.VisitStatements(context, statements);

        if (mods.HasFlag(Modifier.SYNCHRONIZED))
        {
            var lockBlock = SyntaxFactory.Block(statementSyntax);
=======
            if (mods.Any(i => i.getKeyword() == Modifier.Keyword.SYNCHRONIZED))
            {
                var lockBlock = SyntaxFactory.Block(statementSyntax);

                LockStatementSyntax? lockSyntax = null;
                if (mods.Any(i => i.getKeyword() == Modifier.Keyword.STATIC))
                {
                    string? identifier = classSyntax.Identifier.Value?.ToString();
                    if (identifier is not null)
                    {
                        lockSyntax = SyntaxFactory.LockStatement(SyntaxFactory.TypeOfExpression(SyntaxFactory.ParseTypeName(identifier)), lockBlock);
                    }
                }
                else
                {
                    lockSyntax = SyntaxFactory.LockStatement(SyntaxFactory.ThisExpression(), lockBlock);
                }
>>>>>>> 9ac1fbb6

            LockStatementSyntax? lockSyntax = null;
            if (mods.HasFlag(Modifier.STATIC))
            {
                string? identifier = classSyntax.Identifier.Value?.ToString();
                if (identifier is not null)
                {
                    lockSyntax = SyntaxFactory.LockStatement(SyntaxFactory.TypeOfExpression(SyntaxFactory.ParseTypeName(identifier)), lockBlock);
                }
            }
            else
            {
                lockSyntax = SyntaxFactory.LockStatement(SyntaxFactory.ThisExpression(), lockBlock);
            }

            if (lockSyntax is not null)
            {
                methodSyntax = methodSyntax.AddBodyStatements(lockSyntax);
            }
        }
        else
        {
            methodSyntax = methodSyntax.AddBodyStatements(statementSyntax.ToArray());
        }

<<<<<<< HEAD
        return methodSyntax;
    }
=======
            var methodName = TypeHelper.Capitalize(methodDecl.getNameAsString());
            methodName = TypeHelper.ReplaceCommonMethodNames(methodName);
>>>>>>> 9ac1fbb6

    public override MemberDeclarationSyntax VisitForInterface(ConversionContext context, InterfaceDeclarationSyntax interfaceSyntax, MethodDeclaration methodDecl)
    {
        var returnType = methodDecl.getType();
        var returnTypeName = TypeHelper.ConvertType(returnType.toString());

        var methodName = TypeHelper.Capitalize(methodDecl.getName());
        methodName = TypeHelper.ReplaceCommonMethodNames(methodName);

        string typeParameters = methodDecl.getTypeParameters().ToString() ?? "";
        if (typeParameters.Length > 2)
        {
            // Looks like "[T, U]". Convert to "<T, U>"
            methodName += typeParameters.Replace('[', '<').Replace(']', '>');
        }

<<<<<<< HEAD
        var methodSyntax = SyntaxFactory.MethodDeclaration(SyntaxFactory.ParseTypeName(returnTypeName), methodName);
=======
            if (parameters is {Count: > 0})
            {
                var paramSyntax = parameters.Select(i =>
                    SyntaxFactory.Parameter(
                        attributeLists: new SyntaxList<AttributeListSyntax>(),
                        modifiers: SyntaxFactory.TokenList(),
                        type: SyntaxFactory.ParseTypeName(TypeHelper.ConvertTypeOf(i)),
                        identifier: SyntaxFactory.ParseToken(TypeHelper.EscapeIdentifier(i.getNameAsString())),
                        @default: null))
                    .ToArray();

                methodSyntax = methodSyntax.AddParameterListParameters(paramSyntax.ToArray());
            }
>>>>>>> 9ac1fbb6

        var parameters = methodDecl.getParameters().ToList<Parameter>();

        if (parameters is {Count: > 0})
        {
            var paramSyntax = parameters.Select(i =>
                SyntaxFactory.Parameter(
                    attributeLists: new SyntaxList<AttributeListSyntax>(),
                    modifiers: SyntaxFactory.TokenList(),
                    type: SyntaxFactory.ParseTypeName(TypeHelper.ConvertTypeOf(i)),
                    identifier: SyntaxFactory.ParseToken(TypeHelper.EscapeIdentifier(i.getId().toString())),
                    @default: null))
                .ToArray();

            methodSyntax = methodSyntax.AddParameterListParameters(paramSyntax.ToArray());
        }

        methodSyntax = methodSyntax.WithSemicolonToken(SyntaxFactory.Token(SyntaxKind.SemicolonToken));

        return methodSyntax;
    }
}<|MERGE_RESOLUTION|>--- conflicted
+++ resolved
@@ -19,13 +19,8 @@
         var returnType = methodDecl.getType();
         var returnTypeName = TypeHelper.ConvertType(returnType.toString());
 
-<<<<<<< HEAD
-        var methodName = TypeHelper.Capitalize(methodDecl.getName());
+        var methodName = TypeHelper.Capitalize(methodDecl.getNameAsString());
         methodName = TypeHelper.ReplaceCommonMethodNames(methodName);
-=======
-            var methodName = TypeHelper.Capitalize(methodDecl.getNameAsString());
-            methodName = TypeHelper.ReplaceCommonMethodNames(methodName);
->>>>>>> 9ac1fbb6
 
         string typeParameters = methodDecl.getTypeParameters().ToString() ?? "";
         if (typeParameters.Length > 2)
@@ -36,33 +31,18 @@
 
         var methodSyntax = SyntaxFactory.MethodDeclaration(SyntaxFactory.ParseTypeName(returnTypeName), methodName);
 
-<<<<<<< HEAD
-        var mods = methodDecl.getModifiers();
+        var mods = methodDecl.getModifiers().ToList<Modifier>() ?? new List<Modifier>();
 
-        if (mods.HasFlag(Modifier.PUBLIC))
+        if (mods.Any(i => i.getKeyword() == Modifier.Keyword.PUBLIC))
             methodSyntax = methodSyntax.AddModifiers(SyntaxFactory.Token(SyntaxKind.PublicKeyword));
-        if (mods.HasFlag(Modifier.PROTECTED))
+        if (mods.Any(i => i.getKeyword() == Modifier.Keyword.PROTECTED))
             methodSyntax = methodSyntax.AddModifiers(SyntaxFactory.Token(SyntaxKind.ProtectedKeyword));
-        if (mods.HasFlag(Modifier.PRIVATE))
+        if (mods.Any(i => i.getKeyword() == Modifier.Keyword.PRIVATE))
             methodSyntax = methodSyntax.AddModifiers(SyntaxFactory.Token(SyntaxKind.PrivateKeyword));
-        if (mods.HasFlag(Modifier.STATIC))
+        if (mods.Any(i => i.getKeyword() == Modifier.Keyword.STATIC))
             methodSyntax = methodSyntax.AddModifiers(SyntaxFactory.Token(SyntaxKind.StaticKeyword));
-        if (mods.HasFlag(Modifier.ABSTRACT))
+        if (mods.Any(i => i.getKeyword() == Modifier.Keyword.ABSTRACT))
             methodSyntax = methodSyntax.AddModifiers(SyntaxFactory.Token(SyntaxKind.AbstractKeyword));
-=======
-            var mods = methodDecl.getModifiers().ToList<Modifier>() ?? new List<Modifier>();
-
-            if (mods.Any(i => i.getKeyword() == Modifier.Keyword.PUBLIC))
-                methodSyntax = methodSyntax.AddModifiers(SyntaxFactory.Token(SyntaxKind.PublicKeyword));
-            if (mods.Any(i => i.getKeyword() == Modifier.Keyword.PROTECTED))
-                methodSyntax = methodSyntax.AddModifiers(SyntaxFactory.Token(SyntaxKind.ProtectedKeyword));
-            if (mods.Any(i => i.getKeyword() == Modifier.Keyword.PRIVATE))
-                methodSyntax = methodSyntax.AddModifiers(SyntaxFactory.Token(SyntaxKind.PrivateKeyword));
-            if (mods.Any(i => i.getKeyword() == Modifier.Keyword.STATIC))
-                methodSyntax = methodSyntax.AddModifiers(SyntaxFactory.Token(SyntaxKind.StaticKeyword));
-            if (mods.Any(i => i.getKeyword() == Modifier.Keyword.ABSTRACT))
-                methodSyntax = methodSyntax.AddModifiers(SyntaxFactory.Token(SyntaxKind.AbstractKeyword));
->>>>>>> 9ac1fbb6
 
         var annotations = methodDecl.getAnnotations().ToList<AnnotationExpr>();
         bool isOverride = false;
@@ -72,47 +52,25 @@
         {
             foreach (var annotation in annotations)
             {
-                string name = annotation.getName().getName();
+                string name = annotation.getNameAsString();
                 if (name == "Override")
                 {
-<<<<<<< HEAD
                     methodSyntax = methodSyntax.AddModifiers(SyntaxFactory.Token(SyntaxKind.OverrideKeyword));
                     isOverride = true;
-=======
-                    string name = annotation.getNameAsString();
-                    if (name == "Override")
-                    {
-                        methodSyntax = methodSyntax.AddModifiers(SyntaxFactory.Token(SyntaxKind.OverrideKeyword));
-                        isOverride = true;
-                    }
->>>>>>> 9ac1fbb6
                 }
             }
         }
 
-<<<<<<< HEAD
-        if (!mods.HasFlag(Modifier.FINAL)
-            && !mods.HasFlag(Modifier.ABSTRACT)
-            && !mods.HasFlag(Modifier.STATIC)
-            && !mods.HasFlag(Modifier.PRIVATE)
+        if (!mods.Any(i => i.getKeyword() == Modifier.Keyword.FINAL)
+            && !mods.Any(i => i.getKeyword() == Modifier.Keyword.ABSTRACT)
+            && !mods.Any(i => i.getKeyword() == Modifier.Keyword.STATIC)
+            && !mods.Any(i => i.getKeyword() == Modifier.Keyword.PRIVATE)
             && !isOverride
             && !classSyntax.Modifiers.Any(i => i.IsKind(SyntaxKind.SealedKeyword)))
             methodSyntax = methodSyntax.AddModifiers(SyntaxFactory.Token(SyntaxKind.VirtualKeyword));
-=======
-            if (!mods.Any(i => i.getKeyword() == Modifier.Keyword.FINAL)
-                && !mods.Any(i => i.getKeyword() == Modifier.Keyword.ABSTRACT)
-                && !mods.Any(i => i.getKeyword() == Modifier.Keyword.STATIC)
-                && !mods.Any(i => i.getKeyword() == Modifier.Keyword.PRIVATE)
-                && !isOverride
-                && !classSyntax.Modifiers.Any(i => i.IsKind(SyntaxKind.SealedKeyword)))
-                methodSyntax = methodSyntax.AddModifiers(SyntaxFactory.Token(SyntaxKind.VirtualKeyword));
-
-            var parameters = methodDecl.getParameters().ToList<Parameter>();
->>>>>>> 9ac1fbb6
 
         var parameters = methodDecl.getParameters().ToList<Parameter>();
 
-<<<<<<< HEAD
         if (parameters is {Count: > 0})
         {
             var paramSyntaxes = new List<ParameterSyntax>();
@@ -120,18 +78,9 @@
             foreach (var param in parameters)
             {
                 string typeName = TypeHelper.ConvertTypeOf(param);
-                string identifier = TypeHelper.EscapeIdentifier(param.getId().getName());
-=======
-                foreach (var param in parameters)
-                {
-                    string typeName = TypeHelper.ConvertTypeOf(param);
-                    string identifier = TypeHelper.EscapeIdentifier(param.getNameAsString());
+                string identifier = TypeHelper.EscapeIdentifier(param.getNameAsString());
 
-                    if ((param.getType().getArrayLevel() > 0 && !typeName.EndsWith("[]")) || param.isVarArgs())
-                        typeName += "[]";
->>>>>>> 9ac1fbb6
-
-                if ((param.getId().getArrayCount() > 0 && !typeName.EndsWith("[]")) || param.isVarArgs())
+                if ((param.getType().getArrayLevel() > 0 && !typeName.EndsWith("[]")) || param.isVarArgs())
                     typeName += "[]";
 
                 var modifiers = SyntaxFactory.TokenList();
@@ -149,57 +98,29 @@
                 paramSyntaxes.Add(paramSyntax);
             }
 
-<<<<<<< HEAD
             methodSyntax = methodSyntax.AddParameterListParameters(paramSyntaxes.ToArray());
         }
-=======
-            var block = methodDecl.getBody().FromOptional<BlockStmt>();
->>>>>>> 9ac1fbb6
 
-        var block = methodDecl.getBody();
+        var block = methodDecl.getBody().FromOptional<BlockStmt>();
 
         if (block == null)
         {
             // i.e. abstract method
             methodSyntax = methodSyntax.WithSemicolonToken(SyntaxFactory.Token(SyntaxKind.SemicolonToken));
 
-<<<<<<< HEAD
             return methodSyntax;
         }
-=======
-            var statements = block.getStatements().ToList<Statement>();
->>>>>>> 9ac1fbb6
 
-        var statements = block.getStmts().ToList<Statement>();
+        var statements = block.getStatements().ToList<Statement>();
 
-<<<<<<< HEAD
         var statementSyntax = StatementVisitor.VisitStatements(context, statements);
 
-        if (mods.HasFlag(Modifier.SYNCHRONIZED))
+        if (mods.Any(i => i.getKeyword() == Modifier.Keyword.SYNCHRONIZED))
         {
             var lockBlock = SyntaxFactory.Block(statementSyntax);
-=======
-            if (mods.Any(i => i.getKeyword() == Modifier.Keyword.SYNCHRONIZED))
-            {
-                var lockBlock = SyntaxFactory.Block(statementSyntax);
-
-                LockStatementSyntax? lockSyntax = null;
-                if (mods.Any(i => i.getKeyword() == Modifier.Keyword.STATIC))
-                {
-                    string? identifier = classSyntax.Identifier.Value?.ToString();
-                    if (identifier is not null)
-                    {
-                        lockSyntax = SyntaxFactory.LockStatement(SyntaxFactory.TypeOfExpression(SyntaxFactory.ParseTypeName(identifier)), lockBlock);
-                    }
-                }
-                else
-                {
-                    lockSyntax = SyntaxFactory.LockStatement(SyntaxFactory.ThisExpression(), lockBlock);
-                }
->>>>>>> 9ac1fbb6
 
             LockStatementSyntax? lockSyntax = null;
-            if (mods.HasFlag(Modifier.STATIC))
+            if (mods.Any(i => i.getKeyword() == Modifier.Keyword.STATIC))
             {
                 string? identifier = classSyntax.Identifier.Value?.ToString();
                 if (identifier is not null)
@@ -222,20 +143,15 @@
             methodSyntax = methodSyntax.AddBodyStatements(statementSyntax.ToArray());
         }
 
-<<<<<<< HEAD
         return methodSyntax;
     }
-=======
-            var methodName = TypeHelper.Capitalize(methodDecl.getNameAsString());
-            methodName = TypeHelper.ReplaceCommonMethodNames(methodName);
->>>>>>> 9ac1fbb6
 
     public override MemberDeclarationSyntax VisitForInterface(ConversionContext context, InterfaceDeclarationSyntax interfaceSyntax, MethodDeclaration methodDecl)
     {
         var returnType = methodDecl.getType();
         var returnTypeName = TypeHelper.ConvertType(returnType.toString());
 
-        var methodName = TypeHelper.Capitalize(methodDecl.getName());
+        var methodName = TypeHelper.Capitalize(methodDecl.getNameAsString());
         methodName = TypeHelper.ReplaceCommonMethodNames(methodName);
 
         string typeParameters = methodDecl.getTypeParameters().ToString() ?? "";
@@ -245,23 +161,7 @@
             methodName += typeParameters.Replace('[', '<').Replace(']', '>');
         }
 
-<<<<<<< HEAD
         var methodSyntax = SyntaxFactory.MethodDeclaration(SyntaxFactory.ParseTypeName(returnTypeName), methodName);
-=======
-            if (parameters is {Count: > 0})
-            {
-                var paramSyntax = parameters.Select(i =>
-                    SyntaxFactory.Parameter(
-                        attributeLists: new SyntaxList<AttributeListSyntax>(),
-                        modifiers: SyntaxFactory.TokenList(),
-                        type: SyntaxFactory.ParseTypeName(TypeHelper.ConvertTypeOf(i)),
-                        identifier: SyntaxFactory.ParseToken(TypeHelper.EscapeIdentifier(i.getNameAsString())),
-                        @default: null))
-                    .ToArray();
-
-                methodSyntax = methodSyntax.AddParameterListParameters(paramSyntax.ToArray());
-            }
->>>>>>> 9ac1fbb6
 
         var parameters = methodDecl.getParameters().ToList<Parameter>();
 
@@ -272,7 +172,7 @@
                     attributeLists: new SyntaxList<AttributeListSyntax>(),
                     modifiers: SyntaxFactory.TokenList(),
                     type: SyntaxFactory.ParseTypeName(TypeHelper.ConvertTypeOf(i)),
-                    identifier: SyntaxFactory.ParseToken(TypeHelper.EscapeIdentifier(i.getId().toString())),
+                    identifier: SyntaxFactory.ParseToken(TypeHelper.EscapeIdentifier(i.getNameAsString())),
                     @default: null))
                 .ToArray();
 
