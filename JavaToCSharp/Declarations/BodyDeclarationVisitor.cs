--- conflicted
+++ resolved
@@ -32,30 +32,15 @@
     {
         _visitors = new Dictionary<Type, BodyDeclarationVisitor>
         {
-<<<<<<< HEAD
             { typeof(ConstructorDeclaration), new ConstructorDeclarationVisitor() },
             { typeof(EnumDeclaration), new EnumDeclarationVisitor() },
             { typeof(FieldDeclaration), new FieldDeclarationVisitor() },
             { typeof(MethodDeclaration), new MethodDeclarationVisitor() },
             { typeof(InitializerDeclaration), new InitializerDeclarationVisitor() },
-            { typeof(EmptyMemberDeclaration), new EmptyMemberDeclarationVisitor() },
             { typeof(ClassOrInterfaceDeclaration), new ClassOrInterfaceDeclarationVisitor() },
             { typeof(AnnotationDeclaration), new AnnotationDeclarationVisitor() },
         };
     }
-=======
-            _visitors = new Dictionary<Type, BodyDeclarationVisitor>
-            {
-                { typeof(ConstructorDeclaration), new ConstructorDeclarationVisitor() },
-                { typeof(EnumDeclaration), new EnumDeclarationVisitor() },
-                { typeof(FieldDeclaration), new FieldDeclarationVisitor() },
-                { typeof(MethodDeclaration), new MethodDeclarationVisitor() },
-                { typeof(InitializerDeclaration), new InitializerDeclarationVisitor() },
-                { typeof(ClassOrInterfaceDeclaration), new ClassOrInterfaceDeclarationVisitor() },
-                { typeof(AnnotationDeclaration), new AnnotationDeclarationVisitor() },
-            };
-        }
->>>>>>> 9ac1fbb6
 
     protected abstract MemberDeclarationSyntax? VisitForClass(ConversionContext context, ClassDeclarationSyntax classSyntax, BodyDeclaration declaration);
 
@@ -65,39 +50,19 @@
     {
         if (!_visitors.TryGetValue(declaration.GetType(), out var visitor))
         {
-<<<<<<< HEAD
-            var message = $"No visitor has been implemented for body declaration `{declaration}`, {declaration.getRange().begin} type `{declaration.GetType()}`.";
+            var message = $"No visitor has been implemented for body declaration `{declaration}`, {declaration.getRange().FromRequiredOptional<Range>().begin} type `{declaration.GetType()}`.";
             throw new InvalidOperationException(message);
         }
 
         return visitor.VisitForClass(context, classSyntax, declaration)
             .WithJavaComments(declaration);
     }
-=======
-            if (!_visitors.TryGetValue(declaration.GetType(), out var visitor))
-            {
-                var message = $"No visitor has been implemented for body declaration `{declaration}`, {declaration.getRange().FromRequiredOptional<Range>().begin} type `{declaration.GetType()}`.";
-                throw new InvalidOperationException(message);
-            }
-
-            return visitor.VisitForClass(context, classSyntax, declaration)
-                .WithJavaComments(declaration);
-        }
-
-        public static MemberDeclarationSyntax? VisitBodyDeclarationForInterface(ConversionContext context, InterfaceDeclarationSyntax interfaceSyntax, BodyDeclaration declaration)
-        {
-            if (!_visitors.TryGetValue(declaration.GetType(), out var visitor))
-            {
-                var message = $"No visitor has been implemented for body declaration `{declaration}`, {declaration.getRange().FromRequiredOptional<Range>().begin} type `{declaration.GetType()}`.";
-                throw new InvalidOperationException(message);
-            }
->>>>>>> 9ac1fbb6
 
     public static MemberDeclarationSyntax? VisitBodyDeclarationForInterface(ConversionContext context, InterfaceDeclarationSyntax interfaceSyntax, BodyDeclaration declaration)
     {
         if (!_visitors.TryGetValue(declaration.GetType(), out var visitor))
         {
-            var message = $"No visitor has been implemented for body declaration `{declaration}`, {declaration.getRange().begin} type `{declaration.GetType()}`.";
+            var message = $"No visitor has been implemented for body declaration `{declaration}`, {declaration.getRange().FromRequiredOptional<Range>().begin} type `{declaration.GetType()}`.";
             throw new InvalidOperationException(message);
         }
 
