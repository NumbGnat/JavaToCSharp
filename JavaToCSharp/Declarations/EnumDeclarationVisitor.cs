﻿using System.Collections.Generic;
using System.Linq;
using com.github.javaparser;
using com.github.javaparser.ast;
using com.github.javaparser.ast.body;

using Microsoft.CodeAnalysis;
using Microsoft.CodeAnalysis.CSharp;
using Microsoft.CodeAnalysis.CSharp.Syntax;

namespace JavaToCSharp.Declarations;

public class EnumDeclarationVisitor : BodyDeclarationVisitor<EnumDeclaration>
{
    public override MemberDeclarationSyntax? VisitForClass(ConversionContext context, ClassDeclarationSyntax? classSyntax, EnumDeclaration enumDecl)
    {
        return VisitEnumDeclaration(context, enumDecl);
    }

    public override MemberDeclarationSyntax? VisitForInterface(ConversionContext context, InterfaceDeclarationSyntax interfaceSyntax, EnumDeclaration declaration)
    {
        return VisitForClass(context, null, declaration);
    }

<<<<<<< HEAD
    public static EnumDeclarationSyntax? VisitEnumDeclaration(ConversionContext context, EnumDeclaration javai)
    {
        var name = javai.getName();
        context.LastTypeName = name;
=======
        public static EnumDeclarationSyntax? VisitEnumDeclaration(ConversionContext context, EnumDeclaration javai)
        {
            var name = javai.getNameAsString();
            context.LastTypeName = name;
>>>>>>> 9ac1fbb6

        var classSyntax = SyntaxFactory.EnumDeclaration(name);

        var typeConstants = javai.getEntries().ToList<EnumConstantDeclaration>();
        if (typeConstants is { Count: > 0 })
        {
            var useCodeToComment = context.Options.UseUnrecognizedCodeToComment;
            var membersCount = typeConstants.Count;
            var enumMembers = new List<EnumMemberDeclarationSyntax>(membersCount);
            var lastMembersIndex = membersCount - 1;
            var showNoPortedWarning = false;
            for (int i = 0; i < membersCount; i++)
            {
<<<<<<< HEAD
                var itemConst = typeConstants[i];
                var memberDecl = SyntaxFactory.EnumMemberDeclaration(itemConst.getName())
                                              .WithJavaComments(itemConst);
=======
                var useCodeToComment = context.Options.UseUnrecognizedCodeToComment;
                var membersCount = typeConstants.Count;
                var enumMembers = new List<EnumMemberDeclarationSyntax>(membersCount);
                var lastMembersIndex = membersCount - 1;
                var showNoPortedWarning = false;
                for (int i = 0; i < membersCount; i++)
                {
                    var itemConst = typeConstants[i];
                    var memberDecl = SyntaxFactory.EnumMemberDeclaration(itemConst.getNameAsString())
                                                  .WithJavaComments(itemConst);
>>>>>>> 9ac1fbb6

                if (useCodeToComment)
                {
                    //java-enum `body/args` to `code Comment`
                    var constArgs = itemConst.getArgs();
                    var classBody = itemConst.getClassBody();
                    if (!constArgs.isEmpty() || !classBody.isEmpty())
                    {
<<<<<<< HEAD
                        var bodyCodes = CommentsHelper.ConvertToComment(new[] { itemConst }, "enum member body", false);

                        if (memberDecl is not null && memberDecl.HasLeadingTrivia)
=======
                        //java-enum `body/args` to `code Comment`
                        var constArgs = itemConst.getArguments();
                        var classBody = itemConst.getClassBody();
                        if (!constArgs.isEmpty() || !classBody.isEmpty())
>>>>>>> 9ac1fbb6
                        {
                            var firstLeadingTrivia = memberDecl.GetLeadingTrivia().Last();
                            memberDecl = memberDecl.InsertTriviaAfter(firstLeadingTrivia, bodyCodes);
                        }
                        else
                        {
                            memberDecl = memberDecl?.WithLeadingTrivia(bodyCodes);
                        }

                        showNoPortedWarning = true;
                    }

                    //java-enum `method-body` to `code Comment`
                    if (i == lastMembersIndex && memberDecl != null)
                        memberDecl = MembersToCommentTrivia(memberDecl, ref showNoPortedWarning);
                }

<<<<<<< HEAD
                if (memberDecl is not null) enumMembers.Add(memberDecl);
            }

            if (showNoPortedWarning)
                context.Options.Warning($"Members found in enum {name} will not be ported. Check for correctness.", javai.getBegin().line);
=======
                if (showNoPortedWarning)
                    context.Options.Warning($"Members found in enum {name} will not be ported. Check for correctness.", javai.getBegin().FromRequiredOptional<Position>().line);

                classSyntax = classSyntax.AddMembers(enumMembers.ToArray());
            }

            var mods = javai.getModifiers().ToList<Modifier>() ?? new List<Modifier>();
            
            if (mods.Any(i => i.getKeyword() == Modifier.Keyword.PRIVATE))
                classSyntax = classSyntax.AddModifiers(SyntaxFactory.Token(SyntaxKind.PrivateKeyword));
            if (mods.Any(i => i.getKeyword() == Modifier.Keyword.PROTECTED))
                classSyntax = classSyntax.AddModifiers(SyntaxFactory.Token(SyntaxKind.ProtectedKeyword));
            if (mods.Any(i => i.getKeyword() == Modifier.Keyword.PUBLIC))
                classSyntax = classSyntax.AddModifiers(SyntaxFactory.Token(SyntaxKind.PublicKeyword));
>>>>>>> 9ac1fbb6

            classSyntax = classSyntax.AddMembers(enumMembers.ToArray());
        }

        var mods = javai.getModifiers();
        if (mods.HasFlag(Modifier.PRIVATE))
            classSyntax = classSyntax.AddModifiers(SyntaxFactory.Token(SyntaxKind.PrivateKeyword));
        if (mods.HasFlag(Modifier.PROTECTED))
            classSyntax = classSyntax.AddModifiers(SyntaxFactory.Token(SyntaxKind.ProtectedKeyword));
        if (mods.HasFlag(Modifier.PUBLIC))
            classSyntax = classSyntax.AddModifiers(SyntaxFactory.Token(SyntaxKind.PublicKeyword));

        return classSyntax.WithJavaComments(javai);

        EnumMemberDeclarationSyntax MembersToCommentTrivia(EnumMemberDeclarationSyntax lastMemberDecl, ref bool showNoPortedWarning)
        {
            var members = javai.getMembers().ToList<BodyDeclaration>();
            if (members is { Count: > 0 })
            {
                var todoCodes = CommentsHelper.ConvertToComment(members, "enum body members");
                    var lastMemberTrailingTrivia = lastMemberDecl.GetTrailingTrivia();
                    lastMemberDecl = lastMemberTrailingTrivia.Count > 0 ? 
                                         lastMemberDecl.InsertTriviaAfter(lastMemberTrailingTrivia.Last(), todoCodes) : 
                                         lastMemberDecl.WithTrailingTrivia(todoCodes);
                    showNoPortedWarning = true;
            }

            return lastMemberDecl;
        }
    }
}<|MERGE_RESOLUTION|>--- conflicted
+++ resolved
@@ -22,17 +22,10 @@
         return VisitForClass(context, null, declaration);
     }
 
-<<<<<<< HEAD
     public static EnumDeclarationSyntax? VisitEnumDeclaration(ConversionContext context, EnumDeclaration javai)
     {
-        var name = javai.getName();
+        var name = javai.getNameAsString();
         context.LastTypeName = name;
-=======
-        public static EnumDeclarationSyntax? VisitEnumDeclaration(ConversionContext context, EnumDeclaration javai)
-        {
-            var name = javai.getNameAsString();
-            context.LastTypeName = name;
->>>>>>> 9ac1fbb6
 
         var classSyntax = SyntaxFactory.EnumDeclaration(name);
 
@@ -46,40 +39,20 @@
             var showNoPortedWarning = false;
             for (int i = 0; i < membersCount; i++)
             {
-<<<<<<< HEAD
                 var itemConst = typeConstants[i];
-                var memberDecl = SyntaxFactory.EnumMemberDeclaration(itemConst.getName())
+                var memberDecl = SyntaxFactory.EnumMemberDeclaration(itemConst.getNameAsString())
                                               .WithJavaComments(itemConst);
-=======
-                var useCodeToComment = context.Options.UseUnrecognizedCodeToComment;
-                var membersCount = typeConstants.Count;
-                var enumMembers = new List<EnumMemberDeclarationSyntax>(membersCount);
-                var lastMembersIndex = membersCount - 1;
-                var showNoPortedWarning = false;
-                for (int i = 0; i < membersCount; i++)
-                {
-                    var itemConst = typeConstants[i];
-                    var memberDecl = SyntaxFactory.EnumMemberDeclaration(itemConst.getNameAsString())
-                                                  .WithJavaComments(itemConst);
->>>>>>> 9ac1fbb6
 
                 if (useCodeToComment)
                 {
                     //java-enum `body/args` to `code Comment`
-                    var constArgs = itemConst.getArgs();
+                    var constArgs = itemConst.getArguments();
                     var classBody = itemConst.getClassBody();
                     if (!constArgs.isEmpty() || !classBody.isEmpty())
                     {
-<<<<<<< HEAD
                         var bodyCodes = CommentsHelper.ConvertToComment(new[] { itemConst }, "enum member body", false);
 
                         if (memberDecl is not null && memberDecl.HasLeadingTrivia)
-=======
-                        //java-enum `body/args` to `code Comment`
-                        var constArgs = itemConst.getArguments();
-                        var classBody = itemConst.getClassBody();
-                        if (!constArgs.isEmpty() || !classBody.isEmpty())
->>>>>>> 9ac1fbb6
                         {
                             var firstLeadingTrivia = memberDecl.GetLeadingTrivia().Last();
                             memberDecl = memberDecl.InsertTriviaAfter(firstLeadingTrivia, bodyCodes);
@@ -97,38 +70,22 @@
                         memberDecl = MembersToCommentTrivia(memberDecl, ref showNoPortedWarning);
                 }
 
-<<<<<<< HEAD
                 if (memberDecl is not null) enumMembers.Add(memberDecl);
             }
 
             if (showNoPortedWarning)
-                context.Options.Warning($"Members found in enum {name} will not be ported. Check for correctness.", javai.getBegin().line);
-=======
-                if (showNoPortedWarning)
-                    context.Options.Warning($"Members found in enum {name} will not be ported. Check for correctness.", javai.getBegin().FromRequiredOptional<Position>().line);
-
-                classSyntax = classSyntax.AddMembers(enumMembers.ToArray());
-            }
-
-            var mods = javai.getModifiers().ToList<Modifier>() ?? new List<Modifier>();
-            
-            if (mods.Any(i => i.getKeyword() == Modifier.Keyword.PRIVATE))
-                classSyntax = classSyntax.AddModifiers(SyntaxFactory.Token(SyntaxKind.PrivateKeyword));
-            if (mods.Any(i => i.getKeyword() == Modifier.Keyword.PROTECTED))
-                classSyntax = classSyntax.AddModifiers(SyntaxFactory.Token(SyntaxKind.ProtectedKeyword));
-            if (mods.Any(i => i.getKeyword() == Modifier.Keyword.PUBLIC))
-                classSyntax = classSyntax.AddModifiers(SyntaxFactory.Token(SyntaxKind.PublicKeyword));
->>>>>>> 9ac1fbb6
+                context.Options.Warning($"Members found in enum {name} will not be ported. Check for correctness.", javai.getBegin().FromRequiredOptional<Position>().line);
 
             classSyntax = classSyntax.AddMembers(enumMembers.ToArray());
         }
 
-        var mods = javai.getModifiers();
-        if (mods.HasFlag(Modifier.PRIVATE))
+        var mods = javai.getModifiers().ToList<Modifier>() ?? new List<Modifier>();
+        
+        if (mods.Any(i => i.getKeyword() == Modifier.Keyword.PRIVATE))
             classSyntax = classSyntax.AddModifiers(SyntaxFactory.Token(SyntaxKind.PrivateKeyword));
-        if (mods.HasFlag(Modifier.PROTECTED))
+        if (mods.Any(i => i.getKeyword() == Modifier.Keyword.PROTECTED))
             classSyntax = classSyntax.AddModifiers(SyntaxFactory.Token(SyntaxKind.ProtectedKeyword));
-        if (mods.HasFlag(Modifier.PUBLIC))
+        if (mods.Any(i => i.getKeyword() == Modifier.Keyword.PUBLIC))
             classSyntax = classSyntax.AddModifiers(SyntaxFactory.Token(SyntaxKind.PublicKeyword));
 
         return classSyntax.WithJavaComments(javai);
