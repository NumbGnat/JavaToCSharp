﻿using System.Collections.Generic;
using System.Linq;
using com.github.javaparser.ast;
using com.github.javaparser.ast.body;
using com.github.javaparser.ast.type;
using Microsoft.CodeAnalysis.CSharp;
using Microsoft.CodeAnalysis.CSharp.Syntax;

namespace JavaToCSharp.Declarations;

public class ClassOrInterfaceDeclarationVisitor : BodyDeclarationVisitor<ClassOrInterfaceDeclaration>
{
    public override MemberDeclarationSyntax? VisitForClass(ConversionContext context, ClassDeclarationSyntax classSyntax,
                                                           ClassOrInterfaceDeclaration declaration)
    {
        return VisitClassDeclaration(context, declaration);
    }


    public override MemberDeclarationSyntax? VisitForInterface(ConversionContext context, InterfaceDeclarationSyntax interfaceSyntax,
                                                               ClassOrInterfaceDeclaration declaration)
    {
        return VisitClassDeclaration(context, declaration);
    }

    public static InterfaceDeclarationSyntax? VisitInterfaceDeclaration(ConversionContext context, ClassOrInterfaceDeclaration javai, bool isNested = false)
    {
        var originalTypeName = javai.getName();
        var newTypeName = context.Options.StartInterfaceNamesWithI ? $"I{originalTypeName}" : originalTypeName;

        if (context.Options.StartInterfaceNamesWithI)
        {
            TypeHelper.AddOrUpdateTypeNameConversions(originalTypeName, newTypeName);
        }

<<<<<<< HEAD
        if (!isNested)
            context.RootTypeName = newTypeName;
=======
        public static InterfaceDeclarationSyntax? VisitInterfaceDeclaration(ConversionContext context, ClassOrInterfaceDeclaration javai, bool isNested = false)
        {
            var originalTypeName = javai.getName();
            var newTypeName = context.Options.StartInterfaceNamesWithI ? $"I{originalTypeName.getIdentifier()}" : originalTypeName.getIdentifier();

            if (context.Options.StartInterfaceNamesWithI)
            {
                TypeHelper.AddOrUpdateTypeNameConversions(originalTypeName.getIdentifier(), newTypeName);
            }

            if (!isNested)
                context.RootTypeName = newTypeName;
>>>>>>> 9ac1fbb6

        context.LastTypeName = newTypeName;

        var classSyntax = SyntaxFactory.InterfaceDeclaration(newTypeName);

        var typeParams = javai.getTypeParameters().ToList<TypeParameter>();

<<<<<<< HEAD
        if (typeParams is {Count: > 0})
        {
            classSyntax = classSyntax.AddTypeParameterListParameters(typeParams.Select(i => SyntaxFactory.TypeParameter(i.getName())).ToArray());
        }

        var mods = javai.getModifiers();

        if (mods.HasFlag(Modifier.PRIVATE))
            classSyntax = classSyntax.AddModifiers(SyntaxFactory.Token(SyntaxKind.PrivateKeyword));
        if (mods.HasFlag(Modifier.PROTECTED))
            classSyntax = classSyntax.AddModifiers(SyntaxFactory.Token(SyntaxKind.ProtectedKeyword));
        if (mods.HasFlag(Modifier.PUBLIC))
            classSyntax = classSyntax.AddModifiers(SyntaxFactory.Token(SyntaxKind.PublicKeyword));
        if (mods.HasFlag(Modifier.FINAL))
            classSyntax = classSyntax.AddModifiers(SyntaxFactory.Token(SyntaxKind.SealedKeyword));

        var implements = javai.getImplements().ToList<ClassOrInterfaceType>();
=======
            if (typeParams is {Count: > 0})
            {
                classSyntax = classSyntax.AddTypeParameterListParameters(typeParams.Select(i => SyntaxFactory.TypeParameter(i.getNameAsString())).ToArray());
            }

            var mods = javai.getModifiers().ToList<Modifier>() ?? new List<Modifier>();

            if (mods.Any(i => i.getKeyword() == Modifier.Keyword.PRIVATE))
                classSyntax = classSyntax.AddModifiers(SyntaxFactory.Token(SyntaxKind.PrivateKeyword));
            if (mods.Any(i => i.getKeyword() == Modifier.Keyword.PROTECTED))
                classSyntax = classSyntax.AddModifiers(SyntaxFactory.Token(SyntaxKind.ProtectedKeyword));
            if (mods.Any(i => i.getKeyword() == Modifier.Keyword.PUBLIC))
                classSyntax = classSyntax.AddModifiers(SyntaxFactory.Token(SyntaxKind.PublicKeyword));
            if (mods.Any(i => i.getKeyword() == Modifier.Keyword.FINAL))
                classSyntax = classSyntax.AddModifiers(SyntaxFactory.Token(SyntaxKind.SealedKeyword));

            var implements = javai.getImplementedTypes().ToList<ClassOrInterfaceType>();
>>>>>>> 9ac1fbb6

        if (implements != null)
        {
            foreach (var implement in implements)
            {
                classSyntax = classSyntax.AddBaseListTypes(SyntaxFactory.SimpleBaseType(TypeHelper.GetSyntaxFromType(implement)));
            }
        }

        var members = javai.getMembers()?.ToList<BodyDeclaration>();

        if (members is not null)
            foreach (var member in members)
            {
                var syntax = VisitBodyDeclarationForInterface(context, classSyntax, member);
                var memberWithComments = syntax?.WithJavaComments(member);
                if (memberWithComments != null)
                {
                    classSyntax = classSyntax.AddMembers(memberWithComments);
                }
            }

        return classSyntax.WithJavaComments(javai);
    }

<<<<<<< HEAD
    public static ClassDeclarationSyntax? VisitClassDeclaration(ConversionContext context, ClassOrInterfaceDeclaration javac, bool isNested = false)
    {
        string name = javac.getName();
=======
        public static ClassDeclarationSyntax? VisitClassDeclaration(ConversionContext context, ClassOrInterfaceDeclaration javac, bool isNested = false)
        {
            string name = javac.getNameAsString();
>>>>>>> 9ac1fbb6

        if (!isNested)
            context.RootTypeName = name;

        context.LastTypeName = name;

        var classSyntax = SyntaxFactory.ClassDeclaration(name);

        var typeParams = javac.getTypeParameters().ToList<TypeParameter>();

<<<<<<< HEAD
        if (typeParams is {Count: > 0})
        {
            classSyntax = classSyntax.AddTypeParameterListParameters(typeParams.Select(i => SyntaxFactory.TypeParameter(i.getName())).ToArray());
        }

        var mods = javac.getModifiers();

        if (mods.HasFlag(Modifier.PRIVATE))
            classSyntax = classSyntax.AddModifiers(SyntaxFactory.Token(SyntaxKind.PrivateKeyword));
        if (mods.HasFlag(Modifier.PROTECTED))
            classSyntax = classSyntax.AddModifiers(SyntaxFactory.Token(SyntaxKind.ProtectedKeyword));
        if (mods.HasFlag(Modifier.PUBLIC))
            classSyntax = classSyntax.AddModifiers(SyntaxFactory.Token(SyntaxKind.PublicKeyword));
        if (mods.HasFlag(Modifier.ABSTRACT))
            classSyntax = classSyntax.AddModifiers(SyntaxFactory.Token(SyntaxKind.AbstractKeyword));
        if (mods.HasFlag(Modifier.FINAL))
            classSyntax = classSyntax.AddModifiers(SyntaxFactory.Token(SyntaxKind.SealedKeyword));

        var extends = javac.getExtends().ToList<ClassOrInterfaceType>();
=======
            if (typeParams is {Count: > 0})
            {
                classSyntax = classSyntax.AddTypeParameterListParameters(typeParams.Select(i => SyntaxFactory.TypeParameter(i.getNameAsString())).ToArray());
            }

            var mods = javac.getModifiers().ToList<Modifier>() ?? new List<Modifier>();

            if (mods.Any(i => i.getKeyword() == Modifier.Keyword.PRIVATE))
                classSyntax = classSyntax.AddModifiers(SyntaxFactory.Token(SyntaxKind.PrivateKeyword));
            if (mods.Any(i => i.getKeyword() == Modifier.Keyword.PROTECTED))
                classSyntax = classSyntax.AddModifiers(SyntaxFactory.Token(SyntaxKind.ProtectedKeyword));
            if (mods.Any(i => i.getKeyword() == Modifier.Keyword.PUBLIC))
                classSyntax = classSyntax.AddModifiers(SyntaxFactory.Token(SyntaxKind.PublicKeyword));
            if (mods.Any(i => i.getKeyword() == Modifier.Keyword.ABSTRACT))
                classSyntax = classSyntax.AddModifiers(SyntaxFactory.Token(SyntaxKind.AbstractKeyword));
            if (mods.Any(i => i.getKeyword() == Modifier.Keyword.FINAL))
                classSyntax = classSyntax.AddModifiers(SyntaxFactory.Token(SyntaxKind.SealedKeyword));

            var extends = javac.getExtendedTypes().ToList<ClassOrInterfaceType>();
>>>>>>> 9ac1fbb6

        if (extends != null)
        {
            foreach (var extend in extends)
            {
                classSyntax = classSyntax.AddBaseListTypes(SyntaxFactory.SimpleBaseType(TypeHelper.GetSyntaxFromType(extend)));
            }
        }

<<<<<<< HEAD
        var implements = javac.getImplements().ToList<ClassOrInterfaceType>();
=======
            var implements = javac.getImplementedTypes().ToList<ClassOrInterfaceType>();
>>>>>>> 9ac1fbb6

        if (implements != null)
        {
            foreach (var implement in implements)
            {
                classSyntax = classSyntax.AddBaseListTypes(SyntaxFactory.SimpleBaseType(TypeHelper.GetSyntaxFromType(implement)));
            }
        }

        var members = javac.getMembers()?.ToList<BodyDeclaration>();

        if (members is not null)
            foreach (var member in members)
            {
                if (member is ClassOrInterfaceDeclaration childType)
                {
                    if (childType.isInterface())
                    {
                        var childInt = VisitInterfaceDeclaration(context, childType, true);
                        if (childInt is not null)
                        {
                            classSyntax = classSyntax.AddMembers(childInt);
                        }
                    }
                    else
                    {
                        var childClass = VisitClassDeclaration(context, childType, true);
                        if (childClass is not null)
                        {
                            classSyntax = classSyntax.AddMembers(childClass);
                        }
                    }
                }
                else
                {
                    var syntax = VisitBodyDeclarationForClass(context, classSyntax, member);
                    var withJavaComments = syntax?.WithJavaComments(member);
                    if (withJavaComments != null)
                    {
                        classSyntax = classSyntax.AddMembers(withJavaComments);
                    }
                }

                while (context.PendingAnonymousTypes.Count > 0)
                {
                    var anon = context.PendingAnonymousTypes.Dequeue();
                    classSyntax = classSyntax.AddMembers(anon);
                }
            }

        return classSyntax.WithJavaComments(javac);
    }
}<|MERGE_RESOLUTION|>--- conflicted
+++ resolved
@@ -26,30 +26,15 @@
     public static InterfaceDeclarationSyntax? VisitInterfaceDeclaration(ConversionContext context, ClassOrInterfaceDeclaration javai, bool isNested = false)
     {
         var originalTypeName = javai.getName();
-        var newTypeName = context.Options.StartInterfaceNamesWithI ? $"I{originalTypeName}" : originalTypeName;
+        var newTypeName = context.Options.StartInterfaceNamesWithI ? $"I{originalTypeName.getIdentifier()}" : originalTypeName.getIdentifier();
 
         if (context.Options.StartInterfaceNamesWithI)
         {
-            TypeHelper.AddOrUpdateTypeNameConversions(originalTypeName, newTypeName);
+            TypeHelper.AddOrUpdateTypeNameConversions(originalTypeName.getIdentifier(), newTypeName);
         }
 
-<<<<<<< HEAD
         if (!isNested)
             context.RootTypeName = newTypeName;
-=======
-        public static InterfaceDeclarationSyntax? VisitInterfaceDeclaration(ConversionContext context, ClassOrInterfaceDeclaration javai, bool isNested = false)
-        {
-            var originalTypeName = javai.getName();
-            var newTypeName = context.Options.StartInterfaceNamesWithI ? $"I{originalTypeName.getIdentifier()}" : originalTypeName.getIdentifier();
-
-            if (context.Options.StartInterfaceNamesWithI)
-            {
-                TypeHelper.AddOrUpdateTypeNameConversions(originalTypeName.getIdentifier(), newTypeName);
-            }
-
-            if (!isNested)
-                context.RootTypeName = newTypeName;
->>>>>>> 9ac1fbb6
 
         context.LastTypeName = newTypeName;
 
@@ -57,43 +42,23 @@
 
         var typeParams = javai.getTypeParameters().ToList<TypeParameter>();
 
-<<<<<<< HEAD
         if (typeParams is {Count: > 0})
         {
-            classSyntax = classSyntax.AddTypeParameterListParameters(typeParams.Select(i => SyntaxFactory.TypeParameter(i.getName())).ToArray());
+            classSyntax = classSyntax.AddTypeParameterListParameters(typeParams.Select(i => SyntaxFactory.TypeParameter(i.getNameAsString())).ToArray());
         }
 
-        var mods = javai.getModifiers();
+        var mods = javai.getModifiers().ToList<Modifier>() ?? new List<Modifier>();
 
-        if (mods.HasFlag(Modifier.PRIVATE))
+        if (mods.Any(i => i.getKeyword() == Modifier.Keyword.PRIVATE))
             classSyntax = classSyntax.AddModifiers(SyntaxFactory.Token(SyntaxKind.PrivateKeyword));
-        if (mods.HasFlag(Modifier.PROTECTED))
+        if (mods.Any(i => i.getKeyword() == Modifier.Keyword.PROTECTED))
             classSyntax = classSyntax.AddModifiers(SyntaxFactory.Token(SyntaxKind.ProtectedKeyword));
-        if (mods.HasFlag(Modifier.PUBLIC))
+        if (mods.Any(i => i.getKeyword() == Modifier.Keyword.PUBLIC))
             classSyntax = classSyntax.AddModifiers(SyntaxFactory.Token(SyntaxKind.PublicKeyword));
-        if (mods.HasFlag(Modifier.FINAL))
+        if (mods.Any(i => i.getKeyword() == Modifier.Keyword.FINAL))
             classSyntax = classSyntax.AddModifiers(SyntaxFactory.Token(SyntaxKind.SealedKeyword));
 
-        var implements = javai.getImplements().ToList<ClassOrInterfaceType>();
-=======
-            if (typeParams is {Count: > 0})
-            {
-                classSyntax = classSyntax.AddTypeParameterListParameters(typeParams.Select(i => SyntaxFactory.TypeParameter(i.getNameAsString())).ToArray());
-            }
-
-            var mods = javai.getModifiers().ToList<Modifier>() ?? new List<Modifier>();
-
-            if (mods.Any(i => i.getKeyword() == Modifier.Keyword.PRIVATE))
-                classSyntax = classSyntax.AddModifiers(SyntaxFactory.Token(SyntaxKind.PrivateKeyword));
-            if (mods.Any(i => i.getKeyword() == Modifier.Keyword.PROTECTED))
-                classSyntax = classSyntax.AddModifiers(SyntaxFactory.Token(SyntaxKind.ProtectedKeyword));
-            if (mods.Any(i => i.getKeyword() == Modifier.Keyword.PUBLIC))
-                classSyntax = classSyntax.AddModifiers(SyntaxFactory.Token(SyntaxKind.PublicKeyword));
-            if (mods.Any(i => i.getKeyword() == Modifier.Keyword.FINAL))
-                classSyntax = classSyntax.AddModifiers(SyntaxFactory.Token(SyntaxKind.SealedKeyword));
-
-            var implements = javai.getImplementedTypes().ToList<ClassOrInterfaceType>();
->>>>>>> 9ac1fbb6
+        var implements = javai.getImplementedTypes().ToList<ClassOrInterfaceType>();
 
         if (implements != null)
         {
@@ -119,15 +84,9 @@
         return classSyntax.WithJavaComments(javai);
     }
 
-<<<<<<< HEAD
     public static ClassDeclarationSyntax? VisitClassDeclaration(ConversionContext context, ClassOrInterfaceDeclaration javac, bool isNested = false)
     {
-        string name = javac.getName();
-=======
-        public static ClassDeclarationSyntax? VisitClassDeclaration(ConversionContext context, ClassOrInterfaceDeclaration javac, bool isNested = false)
-        {
-            string name = javac.getNameAsString();
->>>>>>> 9ac1fbb6
+        string name = javac.getNameAsString();
 
         if (!isNested)
             context.RootTypeName = name;
@@ -138,47 +97,25 @@
 
         var typeParams = javac.getTypeParameters().ToList<TypeParameter>();
 
-<<<<<<< HEAD
         if (typeParams is {Count: > 0})
         {
-            classSyntax = classSyntax.AddTypeParameterListParameters(typeParams.Select(i => SyntaxFactory.TypeParameter(i.getName())).ToArray());
+            classSyntax = classSyntax.AddTypeParameterListParameters(typeParams.Select(i => SyntaxFactory.TypeParameter(i.getNameAsString())).ToArray());
         }
 
-        var mods = javac.getModifiers();
+        var mods = javac.getModifiers().ToList<Modifier>() ?? new List<Modifier>();
 
-        if (mods.HasFlag(Modifier.PRIVATE))
+        if (mods.Any(i => i.getKeyword() == Modifier.Keyword.PRIVATE))
             classSyntax = classSyntax.AddModifiers(SyntaxFactory.Token(SyntaxKind.PrivateKeyword));
-        if (mods.HasFlag(Modifier.PROTECTED))
+        if (mods.Any(i => i.getKeyword() == Modifier.Keyword.PROTECTED))
             classSyntax = classSyntax.AddModifiers(SyntaxFactory.Token(SyntaxKind.ProtectedKeyword));
-        if (mods.HasFlag(Modifier.PUBLIC))
+        if (mods.Any(i => i.getKeyword() == Modifier.Keyword.PUBLIC))
             classSyntax = classSyntax.AddModifiers(SyntaxFactory.Token(SyntaxKind.PublicKeyword));
-        if (mods.HasFlag(Modifier.ABSTRACT))
+        if (mods.Any(i => i.getKeyword() == Modifier.Keyword.ABSTRACT))
             classSyntax = classSyntax.AddModifiers(SyntaxFactory.Token(SyntaxKind.AbstractKeyword));
-        if (mods.HasFlag(Modifier.FINAL))
+        if (mods.Any(i => i.getKeyword() == Modifier.Keyword.FINAL))
             classSyntax = classSyntax.AddModifiers(SyntaxFactory.Token(SyntaxKind.SealedKeyword));
 
-        var extends = javac.getExtends().ToList<ClassOrInterfaceType>();
-=======
-            if (typeParams is {Count: > 0})
-            {
-                classSyntax = classSyntax.AddTypeParameterListParameters(typeParams.Select(i => SyntaxFactory.TypeParameter(i.getNameAsString())).ToArray());
-            }
-
-            var mods = javac.getModifiers().ToList<Modifier>() ?? new List<Modifier>();
-
-            if (mods.Any(i => i.getKeyword() == Modifier.Keyword.PRIVATE))
-                classSyntax = classSyntax.AddModifiers(SyntaxFactory.Token(SyntaxKind.PrivateKeyword));
-            if (mods.Any(i => i.getKeyword() == Modifier.Keyword.PROTECTED))
-                classSyntax = classSyntax.AddModifiers(SyntaxFactory.Token(SyntaxKind.ProtectedKeyword));
-            if (mods.Any(i => i.getKeyword() == Modifier.Keyword.PUBLIC))
-                classSyntax = classSyntax.AddModifiers(SyntaxFactory.Token(SyntaxKind.PublicKeyword));
-            if (mods.Any(i => i.getKeyword() == Modifier.Keyword.ABSTRACT))
-                classSyntax = classSyntax.AddModifiers(SyntaxFactory.Token(SyntaxKind.AbstractKeyword));
-            if (mods.Any(i => i.getKeyword() == Modifier.Keyword.FINAL))
-                classSyntax = classSyntax.AddModifiers(SyntaxFactory.Token(SyntaxKind.SealedKeyword));
-
-            var extends = javac.getExtendedTypes().ToList<ClassOrInterfaceType>();
->>>>>>> 9ac1fbb6
+        var extends = javac.getExtendedTypes().ToList<ClassOrInterfaceType>();
 
         if (extends != null)
         {
@@ -188,11 +125,7 @@
             }
         }
 
-<<<<<<< HEAD
-        var implements = javac.getImplements().ToList<ClassOrInterfaceType>();
-=======
-            var implements = javac.getImplementedTypes().ToList<ClassOrInterfaceType>();
->>>>>>> 9ac1fbb6
+        var implements = javac.getImplementedTypes().ToList<ClassOrInterfaceType>();
 
         if (implements != null)
         {
