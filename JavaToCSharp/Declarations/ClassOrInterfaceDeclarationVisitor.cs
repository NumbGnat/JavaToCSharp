--- conflicted
+++ resolved
@@ -40,20 +40,12 @@
 
         var classSyntax = SyntaxFactory.InterfaceDeclaration(newTypeName);
 
-<<<<<<< HEAD
         var typeParams = javai.getTypeParameters().ToList<TypeParameter>();
 
         if (typeParams is {Count: > 0})
         {
             classSyntax = classSyntax.AddTypeParameterListParameters(typeParams.Select(i => SyntaxFactory.TypeParameter(i.getNameAsString())).ToArray());
         }
-=======
-            var typeParams = javai.getTypeParameters().ToList<TypeParameter>();
-            if (typeParams is {Count: > 0})
-            {
-                classSyntax = classSyntax.AddTypeParameterListParameters(typeParams.Select(i => SyntaxFactory.TypeParameter(i.getName())).ToArray());
-            }
->>>>>>> 8d5d88d0
 
         var mods = javai.getModifiers().ToList<Modifier>() ?? new List<Modifier>();
 
@@ -66,14 +58,7 @@
         if (mods.Any(i => i.getKeyword() == Modifier.Keyword.FINAL))
             classSyntax = classSyntax.AddModifiers(SyntaxFactory.Token(SyntaxKind.SealedKeyword));
 
-<<<<<<< HEAD
-        var implements = javai.getImplementedTypes().ToList<ClassOrInterfaceType>();
-
-        if (implements != null)
-        {
-            foreach (var implement in implements)
-=======
-            var extends = javai.getExtends().ToList<ClassOrInterfaceType>();
+            var extends = javai.getExtendedTypes().ToList<ClassOrInterfaceType>();
             if (extends != null)
             {
                 foreach (var extend in extends)
@@ -82,13 +67,14 @@
                 }
             }
 
-            var implements = javai.getImplements().ToList<ClassOrInterfaceType>();
+            var implements = javai.getImplementedTypes().ToList<ClassOrInterfaceType>();
             if (implements != null)
->>>>>>> 8d5d88d0
             {
-                classSyntax = classSyntax.AddBaseListTypes(SyntaxFactory.SimpleBaseType(TypeHelper.GetSyntaxFromType(implement)));
+                foreach (var implement in implements)
+                {
+                    classSyntax = classSyntax.AddBaseListTypes(SyntaxFactory.SimpleBaseType(TypeHelper.GetSyntaxFromType(implement)));
+                }
             }
-        }
 
         var members = javai.getMembers()?.ToList<BodyDeclaration>();
 
