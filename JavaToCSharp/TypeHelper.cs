--- conflicted
+++ resolved
@@ -55,7 +55,7 @@
     {
         return ConvertType(typedNode.getType().toString());
     }
-
+    
     public static string ConvertType(ast.type.Type type)
     {
         return ConvertType(type.toString());
@@ -73,20 +73,11 @@
         });
     }
 
-<<<<<<< HEAD
     public static string Capitalize(string name)
     {
         var parts = name.Split('.');
 
         var joined = System.String.Join(".", parts.Select(i =>
-=======
-        public static string ConvertTypeOf(ast.nodeTypes.NodeWithType typedNode)
-        {
-            return ConvertType(typedNode.getType().toString());
-        }
-        
-        public static string ConvertType(ast.type.Type type)
->>>>>>> 9ac1fbb6
         {
             if (i.Length == 1)
                 return i.ToUpper();
@@ -119,12 +110,12 @@
 
     public static TypeSyntax GetSyntaxFromType(ast.type.ClassOrInterfaceType type)
     {
-        string typeName = ConvertType(type.getName());
-        var typeArgs = type.getTypeArgs().ToList<ast.type.Type>();
+        string typeName = ConvertType(type.getNameAsString());
+        var typeArgs = type.getTypeArguments().FromOptional<ast.NodeList>()?.ToList<ast.type.Type>();
 
         TypeSyntax typeSyntax;
 
-        if (typeArgs != null && typeArgs.Count > 0)
+        if (typeArgs is { Count: > 0 })
         {
             typeSyntax = SyntaxFactory.GenericName(typeName)
                 .AddTypeArgumentListArguments(typeArgs.Select(t => SyntaxFactory.ParseTypeName(ConvertType(t))).ToArray());
@@ -134,37 +125,18 @@
             typeSyntax = SyntaxFactory.ParseTypeName(typeName);
         }
 
-<<<<<<< HEAD
         return typeSyntax;
     }
-=======
-        public static TypeSyntax GetSyntaxFromType(ast.type.ClassOrInterfaceType type)
-        {
-            string typeName = ConvertType(type.getNameAsString());
-            var typeArgs = type.getTypeArguments().FromOptional<ast.NodeList>()?.ToList<ast.type.Type>();
->>>>>>> 9ac1fbb6
 
     public static ArgumentListSyntax GetSyntaxFromArguments(ConversionContext context, java.util.List args)
     {
         return SyntaxFactory.ArgumentList(GetSeparatedListFromArguments(context, args));
     }
 
-<<<<<<< HEAD
     private static SeparatedSyntaxList<ArgumentSyntax> GetSeparatedListFromArguments(ConversionContext context, java.util.List args)
     {
         return GetSeparatedListFromArguments(context, args.OfType<Expression>());
     }
-=======
-            if (typeArgs is { Count: > 0 })
-            {
-                typeSyntax = SyntaxFactory.GenericName(typeName)
-                    .AddTypeArgumentListArguments(typeArgs.Select(t => SyntaxFactory.ParseTypeName(ConvertType(t))).ToArray());
-            }
-            else
-            {
-                typeSyntax = SyntaxFactory.ParseTypeName(typeName);
-            }
->>>>>>> 9ac1fbb6
 
     private static SeparatedSyntaxList<ArgumentSyntax> GetSeparatedListFromArguments(ConversionContext context, IEnumerable<Expression> args)
     {
@@ -195,12 +167,12 @@
     public static bool TryTransformMethodCall(ConversionContext context, MethodCallExpr methodCallExpr,
         out ExpressionSyntax? transformedSyntax)
     {
-        if (methodCallExpr.getScope() is { } scope)
+        if (methodCallExpr.getScope().FromOptional<Expression>() is { } scope)
         {
             var methodName = methodCallExpr.getName();
-            var args = methodCallExpr.getArgs();
-
-            switch (methodName)
+            var args = methodCallExpr.getArguments();
+
+            switch (methodName.getIdentifier())
             {
                 case "size" when args.size() == 0:
                     var scopeSyntaxSize = ExpressionVisitor.VisitExpression(context, scope);
@@ -231,59 +203,8 @@
             }
         }
 
-<<<<<<< HEAD
         transformedSyntax = null;
         return false;
-=======
-        /// <summary>
-        /// Transforms method calls into property and indexer accesses where appropriate.
-        /// </summary>
-        /// <param name="context">The conversion context.</param>
-        /// <param name="methodCallExpr">The <c>MethodCallExpr</c> to be transformed.</param>
-        /// <param name="transformedSyntax">The resulting transformed syntax.</param>
-        /// <returns><c>true</c> if the syntax was transformed, <c>false</c> otherwise</returns>
-        public static bool TryTransformMethodCall(ConversionContext context, MethodCallExpr methodCallExpr,
-            out ExpressionSyntax? transformedSyntax)
-        {
-            if (methodCallExpr.getScope().FromOptional<Expression>() is { } scope)
-            {
-                var methodName = methodCallExpr.getName();
-                var args = methodCallExpr.getArguments();
-
-                switch (methodName.getIdentifier())
-                {
-                    case "size" when args.size() == 0:
-                        var scopeSyntaxSize = ExpressionVisitor.VisitExpression(context, scope);
-                        transformedSyntax = ReplaceSizeByCount(scopeSyntaxSize);
-                        return true;
-
-                    case "get" when args.size() == 1:
-                        var scopeSyntaxGet = ExpressionVisitor.VisitExpression(context, scope);
-                        if (scopeSyntaxGet is null) 
-                        {
-                            transformedSyntax = null;
-                            return false;
-                        }
-                        
-                        transformedSyntax = ReplaceGetByIndexAccess(context, scopeSyntaxGet, args);
-                        return true;
-
-                    case "set" when args.size() == 2:
-                        var scopeSyntaxSet = ExpressionVisitor.VisitExpression(context, scope);
-                        if (scopeSyntaxSet is null) 
-                        {
-                            transformedSyntax = null;
-                            return false;
-                        }
-                        
-                        transformedSyntax = ReplaceSetByIndexAccess(context, scopeSyntaxSet, args);
-                        return true;
-                }
-            }
-
-            transformedSyntax = null;
-            return false;
->>>>>>> 9ac1fbb6
 
 
         static MemberAccessExpressionSyntax? ReplaceSizeByCount(ExpressionSyntax? scopeSyntax)
