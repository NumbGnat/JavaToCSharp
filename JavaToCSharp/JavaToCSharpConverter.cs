--- conflicted
+++ resolved
@@ -1,15 +1,3 @@
-<<<<<<< HEAD
-﻿using System;
-using System.Collections.Generic;
-using System.IO;
-using System.Linq;
-using System.Text;
-using japa.parser;
-using japa.parser.ast;
-using japa.parser.ast.body;
-using japa.parser.ast.type;
-using java.lang.reflect;
-=======
 ﻿using System.Collections.Generic;
 using System.IO;
 using System.Linq;
@@ -18,7 +6,6 @@
 using com.github.javaparser.ast;
 using com.github.javaparser.ast.body;
 using com.github.javaparser.ast.type;
->>>>>>> f9f678f9
 using JavaToCSharp.Declarations;
 using Roslyn.Compilers.CSharp;
 
@@ -60,7 +47,7 @@
 
                 if (options.IncludeUsings)
                 {
-                    foreach (var ns in options.Usings.Where(x => !String.IsNullOrWhiteSpace(x)))
+                    foreach (var ns in options.Usings.Where(x => !string.IsNullOrWhiteSpace(x)))
                     {
                         var usingSyntax = Syntax.UsingDirective(Syntax.ParseName(ns));
                         usings.Add(usingSyntax);
